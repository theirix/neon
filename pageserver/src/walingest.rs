//!
//! Parse PostgreSQL WAL records and store them in a zenith Timeline.
//!
//! The pipeline for ingesting WAL looks like this:
//!
//! WAL receiver  ->   WalIngest  ->   Repository
//!
//! The WAL receiver receives a stream of WAL from the WAL safekeepers,
//! and decodes it to individual WAL records. It feeds the WAL records
//! to WalIngest, which parses them and stores them in the Repository.
//!
//! The zenith Repository can store page versions in two formats: as
//! page images, or a WAL records. WalIngest::ingest_record() extracts
//! page images out of some WAL records, but most it stores as WAL
//! records. If a WAL record modifies multiple pages, WalIngest
//! will call Repository::put_wal_record or put_page_image functions
//! separately for each modified page.
//!
//! To reconstruct a page using a WAL record, the Repository calls the
//! code in walredo.rs. walredo.rs passes most WAL records to the WAL
//! redo Postgres process, but some records it can handle directly with
//! bespoken Rust code.

use anyhow::Context;
use postgres_ffi::v14::nonrelfile_utils::clogpage_precedes;
use postgres_ffi::v14::nonrelfile_utils::slru_may_delete_clogsegment;
use postgres_ffi::{page_is_new, page_set_lsn};

use anyhow::Result;
use bytes::{Buf, Bytes, BytesMut};
use tracing::*;

<<<<<<< HEAD
use crate::layered_repository::LayeredTimeline;
=======
use crate::layered_repository::Timeline;
>>>>>>> d48177d0
use crate::pgdatadir_mapping::*;
use crate::reltag::{RelTag, SlruKind};
use crate::repository::Timeline;
use crate::walrecord::*;
use postgres_ffi::v14::nonrelfile_utils::mx_offset_to_member_segment;
use postgres_ffi::v14::pg_constants;
use postgres_ffi::v14::xlog_utils::*;
use postgres_ffi::v14::CheckPoint;
use postgres_ffi::TransactionId;
use postgres_ffi::BLCKSZ;
use utils::lsn::Lsn;

static ZERO_PAGE: Bytes = Bytes::from_static(&[0u8; 8192]);

pub struct WalIngest<'a> {
<<<<<<< HEAD
    timeline: &'a LayeredTimeline,
=======
    timeline: &'a Timeline,
>>>>>>> d48177d0

    checkpoint: CheckPoint,
    checkpoint_modified: bool,
}

impl<'a> WalIngest<'a> {
<<<<<<< HEAD
    pub fn new(timeline: &LayeredTimeline, startpoint: Lsn) -> Result<WalIngest> {
=======
    pub fn new(timeline: &Timeline, startpoint: Lsn) -> Result<WalIngest> {
>>>>>>> d48177d0
        // Fetch the latest checkpoint into memory, so that we can compare with it
        // quickly in `ingest_record` and update it when it changes.
        let checkpoint_bytes = timeline.get_checkpoint(startpoint)?;
        let checkpoint = CheckPoint::decode(&checkpoint_bytes)?;
        trace!("CheckPoint.nextXid = {}", checkpoint.nextXid.value);

        Ok(WalIngest {
            timeline,
            checkpoint,
            checkpoint_modified: false,
        })
    }

    ///
    /// Decode a PostgreSQL WAL record and store it in the repository, in the given timeline.
    ///
    /// This function updates `lsn` field of `DatadirModification`
    ///
    /// Helper function to parse a WAL record and call the Timeline's PUT functions for all the
    /// relations/pages that the record affects.
    ///
    pub fn ingest_record(
        &mut self,
        recdata: Bytes,
        lsn: Lsn,
<<<<<<< HEAD
        modification: &mut DatadirModification<LayeredTimeline>,
=======
        modification: &mut DatadirModification,
>>>>>>> d48177d0
        decoded: &mut DecodedWALRecord,
    ) -> Result<()> {
        modification.lsn = lsn;
        decode_wal_record(recdata, decoded).context("failed decoding wal record")?;

        let mut buf = decoded.record.clone();
        buf.advance(decoded.main_data_offset);

        assert!(!self.checkpoint_modified);
        if self.checkpoint.update_next_xid(decoded.xl_xid) {
            self.checkpoint_modified = true;
        }

        // Heap AM records need some special handling, because they modify VM pages
        // without registering them with the standard mechanism.
        if decoded.xl_rmid == pg_constants::RM_HEAP_ID
            || decoded.xl_rmid == pg_constants::RM_HEAP2_ID
        {
            self.ingest_heapam_record(&mut buf, modification, decoded)?;
        }
        // Handle other special record types
        if decoded.xl_rmid == pg_constants::RM_SMGR_ID
            && (decoded.xl_info & pg_constants::XLR_RMGR_INFO_MASK)
                == pg_constants::XLOG_SMGR_CREATE
        {
            let create = XlSmgrCreate::decode(&mut buf);
            self.ingest_xlog_smgr_create(modification, &create)?;
        } else if decoded.xl_rmid == pg_constants::RM_SMGR_ID
            && (decoded.xl_info & pg_constants::XLR_RMGR_INFO_MASK)
                == pg_constants::XLOG_SMGR_TRUNCATE
        {
            let truncate = XlSmgrTruncate::decode(&mut buf);
            self.ingest_xlog_smgr_truncate(modification, &truncate)?;
        } else if decoded.xl_rmid == pg_constants::RM_DBASE_ID {
            if (decoded.xl_info & pg_constants::XLR_RMGR_INFO_MASK)
                == pg_constants::XLOG_DBASE_CREATE
            {
                let createdb = XlCreateDatabase::decode(&mut buf);
                self.ingest_xlog_dbase_create(modification, &createdb)?;
            } else if (decoded.xl_info & pg_constants::XLR_RMGR_INFO_MASK)
                == pg_constants::XLOG_DBASE_DROP
            {
                let dropdb = XlDropDatabase::decode(&mut buf);
                for tablespace_id in dropdb.tablespace_ids {
                    trace!("Drop db {}, {}", tablespace_id, dropdb.db_id);
                    modification.drop_dbdir(tablespace_id, dropdb.db_id)?;
                }
            }
        } else if decoded.xl_rmid == pg_constants::RM_TBLSPC_ID {
            trace!("XLOG_TBLSPC_CREATE/DROP is not handled yet");
        } else if decoded.xl_rmid == pg_constants::RM_CLOG_ID {
            let info = decoded.xl_info & !pg_constants::XLR_INFO_MASK;
            if info == pg_constants::CLOG_ZEROPAGE {
                let pageno = buf.get_u32_le();
                let segno = pageno / pg_constants::SLRU_PAGES_PER_SEGMENT;
                let rpageno = pageno % pg_constants::SLRU_PAGES_PER_SEGMENT;
                self.put_slru_page_image(
                    modification,
                    SlruKind::Clog,
                    segno,
                    rpageno,
                    ZERO_PAGE.clone(),
                )?;
            } else {
                assert!(info == pg_constants::CLOG_TRUNCATE);
                let xlrec = XlClogTruncate::decode(&mut buf);
                self.ingest_clog_truncate_record(modification, &xlrec)?;
            }
        } else if decoded.xl_rmid == pg_constants::RM_XACT_ID {
            let info = decoded.xl_info & pg_constants::XLOG_XACT_OPMASK;
            if info == pg_constants::XLOG_XACT_COMMIT || info == pg_constants::XLOG_XACT_ABORT {
                let parsed_xact =
                    XlXactParsedRecord::decode(&mut buf, decoded.xl_xid, decoded.xl_info);
                self.ingest_xact_record(
                    modification,
                    &parsed_xact,
                    info == pg_constants::XLOG_XACT_COMMIT,
                )?;
            } else if info == pg_constants::XLOG_XACT_COMMIT_PREPARED
                || info == pg_constants::XLOG_XACT_ABORT_PREPARED
            {
                let parsed_xact =
                    XlXactParsedRecord::decode(&mut buf, decoded.xl_xid, decoded.xl_info);
                self.ingest_xact_record(
                    modification,
                    &parsed_xact,
                    info == pg_constants::XLOG_XACT_COMMIT_PREPARED,
                )?;
                // Remove twophase file. see RemoveTwoPhaseFile() in postgres code
                trace!(
                    "Drop twophaseFile for xid {} parsed_xact.xid {} here at {}",
                    decoded.xl_xid,
                    parsed_xact.xid,
                    lsn,
                );
                modification.drop_twophase_file(parsed_xact.xid)?;
            } else if info == pg_constants::XLOG_XACT_PREPARE {
                modification.put_twophase_file(decoded.xl_xid, Bytes::copy_from_slice(&buf[..]))?;
            }
        } else if decoded.xl_rmid == pg_constants::RM_MULTIXACT_ID {
            let info = decoded.xl_info & pg_constants::XLR_RMGR_INFO_MASK;

            if info == pg_constants::XLOG_MULTIXACT_ZERO_OFF_PAGE {
                let pageno = buf.get_u32_le();
                let segno = pageno / pg_constants::SLRU_PAGES_PER_SEGMENT;
                let rpageno = pageno % pg_constants::SLRU_PAGES_PER_SEGMENT;
                self.put_slru_page_image(
                    modification,
                    SlruKind::MultiXactOffsets,
                    segno,
                    rpageno,
                    ZERO_PAGE.clone(),
                )?;
            } else if info == pg_constants::XLOG_MULTIXACT_ZERO_MEM_PAGE {
                let pageno = buf.get_u32_le();
                let segno = pageno / pg_constants::SLRU_PAGES_PER_SEGMENT;
                let rpageno = pageno % pg_constants::SLRU_PAGES_PER_SEGMENT;
                self.put_slru_page_image(
                    modification,
                    SlruKind::MultiXactMembers,
                    segno,
                    rpageno,
                    ZERO_PAGE.clone(),
                )?;
            } else if info == pg_constants::XLOG_MULTIXACT_CREATE_ID {
                let xlrec = XlMultiXactCreate::decode(&mut buf);
                self.ingest_multixact_create_record(modification, &xlrec)?;
            } else if info == pg_constants::XLOG_MULTIXACT_TRUNCATE_ID {
                let xlrec = XlMultiXactTruncate::decode(&mut buf);
                self.ingest_multixact_truncate_record(modification, &xlrec)?;
            }
        } else if decoded.xl_rmid == pg_constants::RM_RELMAP_ID {
            let xlrec = XlRelmapUpdate::decode(&mut buf);
            self.ingest_relmap_page(modification, &xlrec, decoded)?;
        } else if decoded.xl_rmid == pg_constants::RM_XLOG_ID {
            let info = decoded.xl_info & pg_constants::XLR_RMGR_INFO_MASK;
            if info == pg_constants::XLOG_NEXTOID {
                let next_oid = buf.get_u32_le();
                if self.checkpoint.nextOid != next_oid {
                    self.checkpoint.nextOid = next_oid;
                    self.checkpoint_modified = true;
                }
            } else if info == pg_constants::XLOG_CHECKPOINT_ONLINE
                || info == pg_constants::XLOG_CHECKPOINT_SHUTDOWN
            {
                let mut checkpoint_bytes = [0u8; SIZEOF_CHECKPOINT];
                buf.copy_to_slice(&mut checkpoint_bytes);
                let xlog_checkpoint = CheckPoint::decode(&checkpoint_bytes)?;
                trace!(
                    "xlog_checkpoint.oldestXid={}, checkpoint.oldestXid={}",
                    xlog_checkpoint.oldestXid,
                    self.checkpoint.oldestXid
                );
                if (self
                    .checkpoint
                    .oldestXid
                    .wrapping_sub(xlog_checkpoint.oldestXid) as i32)
                    < 0
                {
                    self.checkpoint.oldestXid = xlog_checkpoint.oldestXid;
                    self.checkpoint_modified = true;
                }
            }
        }

        // Iterate through all the blocks that the record modifies, and
        // "put" a separate copy of the record for each block.
        for blk in decoded.blocks.iter() {
            self.ingest_decoded_block(modification, lsn, decoded, blk)?;
        }

        // If checkpoint data was updated, store the new version in the repository
        if self.checkpoint_modified {
            let new_checkpoint_bytes = self.checkpoint.encode()?;

            modification.put_checkpoint(new_checkpoint_bytes)?;
            self.checkpoint_modified = false;
        }

        // Now that this record has been fully handled, including updating the
        // checkpoint data, let the repository know that it is up-to-date to this LSN
        modification.commit()?;

        Ok(())
    }

    fn ingest_decoded_block(
        &mut self,
<<<<<<< HEAD
        modification: &mut DatadirModification<LayeredTimeline>,
=======
        modification: &mut DatadirModification,
>>>>>>> d48177d0
        lsn: Lsn,
        decoded: &DecodedWALRecord,
        blk: &DecodedBkpBlock,
    ) -> Result<()> {
        let rel = RelTag {
            spcnode: blk.rnode_spcnode,
            dbnode: blk.rnode_dbnode,
            relnode: blk.rnode_relnode,
            forknum: blk.forknum as u8,
        };

        //
        // Instead of storing full-page-image WAL record,
        // it is better to store extracted image: we can skip wal-redo
        // in this case. Also some FPI records may contain multiple (up to 32) pages,
        // so them have to be copied multiple times.
        //
        if blk.apply_image
            && blk.has_image
            && decoded.xl_rmid == pg_constants::RM_XLOG_ID
            && (decoded.xl_info == pg_constants::XLOG_FPI
                || decoded.xl_info == pg_constants::XLOG_FPI_FOR_HINT)
        // compression of WAL is not yet supported: fall back to storing the original WAL record
            && (blk.bimg_info & pg_constants::BKPIMAGE_IS_COMPRESSED) == 0
        {
            // Extract page image from FPI record
            let img_len = blk.bimg_len as usize;
            let img_offs = blk.bimg_offset as usize;
            let mut image = BytesMut::with_capacity(BLCKSZ as usize);
            image.extend_from_slice(&decoded.record[img_offs..img_offs + img_len]);

            if blk.hole_length != 0 {
                let tail = image.split_off(blk.hole_offset as usize);
                image.resize(image.len() + blk.hole_length as usize, 0u8);
                image.unsplit(tail);
            }
            //
            // Match the logic of XLogReadBufferForRedoExtended:
            // The page may be uninitialized. If so, we can't set the LSN because
            // that would corrupt the page.
            //
            if !page_is_new(&image) {
                page_set_lsn(&mut image, lsn)
            }
            assert_eq!(image.len(), BLCKSZ as usize);
            self.put_rel_page_image(modification, rel, blk.blkno, image.freeze())?;
        } else {
            let rec = ZenithWalRecord::Postgres {
                will_init: blk.will_init || blk.apply_image,
                rec: decoded.record.clone(),
            };
            self.put_rel_wal_record(modification, rel, blk.blkno, rec)?;
        }
        Ok(())
    }

    fn ingest_heapam_record(
        &mut self,
        buf: &mut Bytes,
<<<<<<< HEAD
        modification: &mut DatadirModification<LayeredTimeline>,
=======
        modification: &mut DatadirModification,
>>>>>>> d48177d0
        decoded: &mut DecodedWALRecord,
    ) -> Result<()> {
        // Handle VM bit updates that are implicitly part of heap records.

        // First, look at the record to determine which VM bits need
        // to be cleared. If either of these variables is set, we
        // need to clear the corresponding bits in the visibility map.
        let mut new_heap_blkno: Option<u32> = None;
        let mut old_heap_blkno: Option<u32> = None;
        if decoded.xl_rmid == pg_constants::RM_HEAP_ID {
            let info = decoded.xl_info & pg_constants::XLOG_HEAP_OPMASK;
            if info == pg_constants::XLOG_HEAP_INSERT {
                let xlrec = XlHeapInsert::decode(buf);
                assert_eq!(0, buf.remaining());
                if (xlrec.flags & pg_constants::XLH_INSERT_ALL_VISIBLE_CLEARED) != 0 {
                    new_heap_blkno = Some(decoded.blocks[0].blkno);
                }
            } else if info == pg_constants::XLOG_HEAP_DELETE {
                let xlrec = XlHeapDelete::decode(buf);
                assert_eq!(0, buf.remaining());
                if (xlrec.flags & pg_constants::XLH_DELETE_ALL_VISIBLE_CLEARED) != 0 {
                    new_heap_blkno = Some(decoded.blocks[0].blkno);
                }
            } else if info == pg_constants::XLOG_HEAP_UPDATE
                || info == pg_constants::XLOG_HEAP_HOT_UPDATE
            {
                let xlrec = XlHeapUpdate::decode(buf);
                // the size of tuple data is inferred from the size of the record.
                // we can't validate the remaining number of bytes without parsing
                // the tuple data.
                if (xlrec.flags & pg_constants::XLH_UPDATE_OLD_ALL_VISIBLE_CLEARED) != 0 {
                    old_heap_blkno = Some(decoded.blocks[0].blkno);
                }
                if (xlrec.flags & pg_constants::XLH_UPDATE_NEW_ALL_VISIBLE_CLEARED) != 0 {
                    // PostgreSQL only uses XLH_UPDATE_NEW_ALL_VISIBLE_CLEARED on a
                    // non-HOT update where the new tuple goes to different page than
                    // the old one. Otherwise, only XLH_UPDATE_OLD_ALL_VISIBLE_CLEARED is
                    // set.
                    new_heap_blkno = Some(decoded.blocks[1].blkno);
                }
            }
        } else if decoded.xl_rmid == pg_constants::RM_HEAP2_ID {
            let info = decoded.xl_info & pg_constants::XLOG_HEAP_OPMASK;
            if info == pg_constants::XLOG_HEAP2_MULTI_INSERT {
                let xlrec = XlHeapMultiInsert::decode(buf);

                let offset_array_len = if decoded.xl_info & pg_constants::XLOG_HEAP_INIT_PAGE > 0 {
                    // the offsets array is omitted if XLOG_HEAP_INIT_PAGE is set
                    0
                } else {
                    std::mem::size_of::<u16>() * xlrec.ntuples as usize
                };
                assert_eq!(offset_array_len, buf.remaining());

                if (xlrec.flags & pg_constants::XLH_INSERT_ALL_VISIBLE_CLEARED) != 0 {
                    new_heap_blkno = Some(decoded.blocks[0].blkno);
                }
            }
        }
        // FIXME: What about XLOG_HEAP_LOCK and XLOG_HEAP2_LOCK_UPDATED?

        // Clear the VM bits if required.
        if new_heap_blkno.is_some() || old_heap_blkno.is_some() {
            let vm_rel = RelTag {
                forknum: pg_constants::VISIBILITYMAP_FORKNUM,
                spcnode: decoded.blocks[0].rnode_spcnode,
                dbnode: decoded.blocks[0].rnode_dbnode,
                relnode: decoded.blocks[0].rnode_relnode,
            };

            let mut new_vm_blk = new_heap_blkno.map(pg_constants::HEAPBLK_TO_MAPBLOCK);
            let mut old_vm_blk = old_heap_blkno.map(pg_constants::HEAPBLK_TO_MAPBLOCK);

            // Sometimes, Postgres seems to create heap WAL records with the
            // ALL_VISIBLE_CLEARED flag set, even though the bit in the VM page is
            // not set. In fact, it's possible that the VM page does not exist at all.
            // In that case, we don't want to store a record to clear the VM bit;
            // replaying it would fail to find the previous image of the page, because
            // it doesn't exist. So check if the VM page(s) exist, and skip the WAL
            // record if it doesn't.
            let vm_size = self.get_relsize(vm_rel, modification.lsn)?;
            if let Some(blknum) = new_vm_blk {
                if blknum >= vm_size {
                    new_vm_blk = None;
                }
            }
            if let Some(blknum) = old_vm_blk {
                if blknum >= vm_size {
                    old_vm_blk = None;
                }
            }

            if new_vm_blk.is_some() || old_vm_blk.is_some() {
                if new_vm_blk == old_vm_blk {
                    // An UPDATE record that needs to clear the bits for both old and the
                    // new page, both of which reside on the same VM page.
                    self.put_rel_wal_record(
                        modification,
                        vm_rel,
                        new_vm_blk.unwrap(),
                        ZenithWalRecord::ClearVisibilityMapFlags {
                            new_heap_blkno,
                            old_heap_blkno,
                            flags: pg_constants::VISIBILITYMAP_VALID_BITS,
                        },
                    )?;
                } else {
                    // Clear VM bits for one heap page, or for two pages that reside on
                    // different VM pages.
                    if let Some(new_vm_blk) = new_vm_blk {
                        self.put_rel_wal_record(
                            modification,
                            vm_rel,
                            new_vm_blk,
                            ZenithWalRecord::ClearVisibilityMapFlags {
                                new_heap_blkno,
                                old_heap_blkno: None,
                                flags: pg_constants::VISIBILITYMAP_VALID_BITS,
                            },
                        )?;
                    }
                    if let Some(old_vm_blk) = old_vm_blk {
                        self.put_rel_wal_record(
                            modification,
                            vm_rel,
                            old_vm_blk,
                            ZenithWalRecord::ClearVisibilityMapFlags {
                                new_heap_blkno: None,
                                old_heap_blkno,
                                flags: pg_constants::VISIBILITYMAP_VALID_BITS,
                            },
                        )?;
                    }
                }
            }
        }

        Ok(())
    }

    /// Subroutine of ingest_record(), to handle an XLOG_DBASE_CREATE record.
    fn ingest_xlog_dbase_create(
        &mut self,
<<<<<<< HEAD
        modification: &mut DatadirModification<LayeredTimeline>,
=======
        modification: &mut DatadirModification,
>>>>>>> d48177d0
        rec: &XlCreateDatabase,
    ) -> Result<()> {
        let db_id = rec.db_id;
        let tablespace_id = rec.tablespace_id;
        let src_db_id = rec.src_db_id;
        let src_tablespace_id = rec.src_tablespace_id;

        // Creating a database is implemented by copying the template (aka. source) database.
        // To copy all the relations, we need to ask for the state as of the same LSN, but we
        // cannot pass 'lsn' to the Timeline.get_* functions, or they will block waiting for
        // the last valid LSN to advance up to it. So we use the previous record's LSN in the
        // get calls instead.
        let req_lsn = modification.tline.get_last_record_lsn();

        let rels = modification
            .tline
            .list_rels(src_tablespace_id, src_db_id, req_lsn)?;

        debug!("ingest_xlog_dbase_create: {} rels", rels.len());

        // Copy relfilemap
        let filemap = modification
            .tline
            .get_relmap_file(src_tablespace_id, src_db_id, req_lsn)?;
        modification.put_relmap_file(tablespace_id, db_id, filemap)?;

        let mut num_rels_copied = 0;
        let mut num_blocks_copied = 0;
        for src_rel in rels {
            assert_eq!(src_rel.spcnode, src_tablespace_id);
            assert_eq!(src_rel.dbnode, src_db_id);

            let nblocks = modification.tline.get_rel_size(src_rel, req_lsn)?;
            let dst_rel = RelTag {
                spcnode: tablespace_id,
                dbnode: db_id,
                relnode: src_rel.relnode,
                forknum: src_rel.forknum,
            };

            modification.put_rel_creation(dst_rel, nblocks)?;

            // Copy content
            debug!("copying rel {} to {}, {} blocks", src_rel, dst_rel, nblocks);
            for blknum in 0..nblocks {
                debug!("copying block {} from {} to {}", blknum, src_rel, dst_rel);

                let content = modification
                    .tline
                    .get_rel_page_at_lsn(src_rel, blknum, req_lsn)?;
                modification.put_rel_page_image(dst_rel, blknum, content)?;
                num_blocks_copied += 1;
            }

            num_rels_copied += 1;
        }

        info!(
            "Created database {}/{}, copied {} blocks in {} rels",
            tablespace_id, db_id, num_blocks_copied, num_rels_copied
        );
        Ok(())
    }

    fn ingest_xlog_smgr_create(
        &mut self,
<<<<<<< HEAD
        modification: &mut DatadirModification<LayeredTimeline>,
=======
        modification: &mut DatadirModification,
>>>>>>> d48177d0
        rec: &XlSmgrCreate,
    ) -> Result<()> {
        let rel = RelTag {
            spcnode: rec.rnode.spcnode,
            dbnode: rec.rnode.dbnode,
            relnode: rec.rnode.relnode,
            forknum: rec.forknum,
        };
        self.put_rel_creation(modification, rel)?;
        Ok(())
    }

    /// Subroutine of ingest_record(), to handle an XLOG_SMGR_TRUNCATE record.
    ///
    /// This is the same logic as in PostgreSQL's smgr_redo() function.
    fn ingest_xlog_smgr_truncate(
        &mut self,
<<<<<<< HEAD
        modification: &mut DatadirModification<LayeredTimeline>,
=======
        modification: &mut DatadirModification,
>>>>>>> d48177d0
        rec: &XlSmgrTruncate,
    ) -> Result<()> {
        let spcnode = rec.rnode.spcnode;
        let dbnode = rec.rnode.dbnode;
        let relnode = rec.rnode.relnode;

        if (rec.flags & pg_constants::SMGR_TRUNCATE_HEAP) != 0 {
            let rel = RelTag {
                spcnode,
                dbnode,
                relnode,
                forknum: pg_constants::MAIN_FORKNUM,
            };
            self.put_rel_truncation(modification, rel, rec.blkno)?;
        }
        if (rec.flags & pg_constants::SMGR_TRUNCATE_FSM) != 0 {
            let rel = RelTag {
                spcnode,
                dbnode,
                relnode,
                forknum: pg_constants::FSM_FORKNUM,
            };

            // FIXME: 'blkno' stored in the WAL record is the new size of the
            // heap. The formula for calculating the new size of the FSM is
            // pretty complicated (see FreeSpaceMapPrepareTruncateRel() in
            // PostgreSQL), and we should also clear bits in the tail FSM block,
            // and update the upper level FSM pages. None of that has been
            // implemented. What we do instead, is always just truncate the FSM
            // to zero blocks. That's bad for performance, but safe. (The FSM
            // isn't needed for correctness, so we could also leave garbage in
            // it. Seems more tidy to zap it away.)
            if rec.blkno != 0 {
                info!("Partial truncation of FSM is not supported");
            }
            let num_fsm_blocks = 0;
            self.put_rel_truncation(modification, rel, num_fsm_blocks)?;
        }
        if (rec.flags & pg_constants::SMGR_TRUNCATE_VM) != 0 {
            let rel = RelTag {
                spcnode,
                dbnode,
                relnode,
                forknum: pg_constants::VISIBILITYMAP_FORKNUM,
            };

            // FIXME: Like with the FSM above, the logic to truncate the VM
            // correctly has not been implemented. Just zap it away completely,
            // always. Unlike the FSM, the VM must never have bits incorrectly
            // set. From a correctness point of view, it's always OK to clear
            // bits or remove it altogether, though.
            if rec.blkno != 0 {
                info!("Partial truncation of VM is not supported");
            }
            let num_vm_blocks = 0;
            self.put_rel_truncation(modification, rel, num_vm_blocks)?;
        }
        Ok(())
    }

    /// Subroutine of ingest_record(), to handle an XLOG_XACT_* records.
    ///
    fn ingest_xact_record(
        &mut self,
<<<<<<< HEAD
        modification: &mut DatadirModification<LayeredTimeline>,
=======
        modification: &mut DatadirModification,
>>>>>>> d48177d0
        parsed: &XlXactParsedRecord,
        is_commit: bool,
    ) -> Result<()> {
        // Record update of CLOG pages
        let mut pageno = parsed.xid / pg_constants::CLOG_XACTS_PER_PAGE;
        let mut segno = pageno / pg_constants::SLRU_PAGES_PER_SEGMENT;
        let mut rpageno = pageno % pg_constants::SLRU_PAGES_PER_SEGMENT;
        let mut page_xids: Vec<TransactionId> = vec![parsed.xid];

        for subxact in &parsed.subxacts {
            let subxact_pageno = subxact / pg_constants::CLOG_XACTS_PER_PAGE;
            if subxact_pageno != pageno {
                // This subxact goes to different page. Write the record
                // for all the XIDs on the previous page, and continue
                // accumulating XIDs on this new page.
                modification.put_slru_wal_record(
                    SlruKind::Clog,
                    segno,
                    rpageno,
                    if is_commit {
                        ZenithWalRecord::ClogSetCommitted {
                            xids: page_xids,
                            timestamp: parsed.xact_time,
                        }
                    } else {
                        ZenithWalRecord::ClogSetAborted { xids: page_xids }
                    },
                )?;
                page_xids = Vec::new();
            }
            pageno = subxact_pageno;
            segno = pageno / pg_constants::SLRU_PAGES_PER_SEGMENT;
            rpageno = pageno % pg_constants::SLRU_PAGES_PER_SEGMENT;
            page_xids.push(*subxact);
        }
        modification.put_slru_wal_record(
            SlruKind::Clog,
            segno,
            rpageno,
            if is_commit {
                ZenithWalRecord::ClogSetCommitted {
                    xids: page_xids,
                    timestamp: parsed.xact_time,
                }
            } else {
                ZenithWalRecord::ClogSetAborted { xids: page_xids }
            },
        )?;

        for xnode in &parsed.xnodes {
            for forknum in pg_constants::MAIN_FORKNUM..=pg_constants::VISIBILITYMAP_FORKNUM {
                let rel = RelTag {
                    forknum,
                    spcnode: xnode.spcnode,
                    dbnode: xnode.dbnode,
                    relnode: xnode.relnode,
                };
                let last_lsn = self.timeline.get_last_record_lsn();
                if modification.tline.get_rel_exists(rel, last_lsn)? {
                    self.put_rel_drop(modification, rel)?;
                }
            }
        }
        Ok(())
    }

    fn ingest_clog_truncate_record(
        &mut self,
<<<<<<< HEAD
        modification: &mut DatadirModification<LayeredTimeline>,
=======
        modification: &mut DatadirModification,
>>>>>>> d48177d0
        xlrec: &XlClogTruncate,
    ) -> Result<()> {
        info!(
            "RM_CLOG_ID truncate pageno {} oldestXid {} oldestXidDB {}",
            xlrec.pageno, xlrec.oldest_xid, xlrec.oldest_xid_db
        );

        // Here we treat oldestXid and oldestXidDB
        // differently from postgres redo routines.
        // In postgres checkpoint.oldestXid lags behind xlrec.oldest_xid
        // until checkpoint happens and updates the value.
        // Here we can use the most recent value.
        // It's just an optimization, though and can be deleted.
        // TODO Figure out if there will be any issues with replica.
        self.checkpoint.oldestXid = xlrec.oldest_xid;
        self.checkpoint.oldestXidDB = xlrec.oldest_xid_db;
        self.checkpoint_modified = true;

        // TODO Treat AdvanceOldestClogXid() or write a comment why we don't need it

        let latest_page_number =
            self.checkpoint.nextXid.value as u32 / pg_constants::CLOG_XACTS_PER_PAGE;

        // Now delete all segments containing pages between xlrec.pageno
        // and latest_page_number.

        // First, make an important safety check:
        // the current endpoint page must not be eligible for removal.
        // See SimpleLruTruncate() in slru.c
        if clogpage_precedes(latest_page_number, xlrec.pageno) {
            info!("could not truncate directory pg_xact apparent wraparound");
            return Ok(());
        }

        // Iterate via SLRU CLOG segments and drop segments that we're ready to truncate
        //
        // We cannot pass 'lsn' to the Timeline.list_nonrels(), or it
        // will block waiting for the last valid LSN to advance up to
        // it. So we use the previous record's LSN in the get calls
        // instead.
        let req_lsn = modification.tline.get_last_record_lsn();
        for segno in modification
            .tline
            .list_slru_segments(SlruKind::Clog, req_lsn)?
        {
            let segpage = segno * pg_constants::SLRU_PAGES_PER_SEGMENT;
            if slru_may_delete_clogsegment(segpage, xlrec.pageno) {
                modification.drop_slru_segment(SlruKind::Clog, segno)?;
                trace!("Drop CLOG segment {:>04X}", segno);
            }
        }

        Ok(())
    }

    fn ingest_multixact_create_record(
        &mut self,
<<<<<<< HEAD
        modification: &mut DatadirModification<LayeredTimeline>,
=======
        modification: &mut DatadirModification,
>>>>>>> d48177d0
        xlrec: &XlMultiXactCreate,
    ) -> Result<()> {
        // Create WAL record for updating the multixact-offsets page
        let pageno = xlrec.mid / pg_constants::MULTIXACT_OFFSETS_PER_PAGE as u32;
        let segno = pageno / pg_constants::SLRU_PAGES_PER_SEGMENT;
        let rpageno = pageno % pg_constants::SLRU_PAGES_PER_SEGMENT;

        modification.put_slru_wal_record(
            SlruKind::MultiXactOffsets,
            segno,
            rpageno,
            ZenithWalRecord::MultixactOffsetCreate {
                mid: xlrec.mid,
                moff: xlrec.moff,
            },
        )?;

        // Create WAL records for the update of each affected multixact-members page
        let mut members = xlrec.members.iter();
        let mut offset = xlrec.moff;
        loop {
            let pageno = offset / pg_constants::MULTIXACT_MEMBERS_PER_PAGE as u32;

            // How many members fit on this page?
            let page_remain = pg_constants::MULTIXACT_MEMBERS_PER_PAGE as u32
                - offset % pg_constants::MULTIXACT_MEMBERS_PER_PAGE as u32;

            let mut this_page_members: Vec<MultiXactMember> = Vec::new();
            for _ in 0..page_remain {
                if let Some(m) = members.next() {
                    this_page_members.push(m.clone());
                } else {
                    break;
                }
            }
            if this_page_members.is_empty() {
                // all done
                break;
            }
            let n_this_page = this_page_members.len();

            modification.put_slru_wal_record(
                SlruKind::MultiXactMembers,
                pageno / pg_constants::SLRU_PAGES_PER_SEGMENT,
                pageno % pg_constants::SLRU_PAGES_PER_SEGMENT,
                ZenithWalRecord::MultixactMembersCreate {
                    moff: offset,
                    members: this_page_members,
                },
            )?;

            // Note: The multixact members can wrap around, even within one WAL record.
            offset = offset.wrapping_add(n_this_page as u32);
        }
        if xlrec.mid >= self.checkpoint.nextMulti {
            self.checkpoint.nextMulti = xlrec.mid + 1;
            self.checkpoint_modified = true;
        }
        if xlrec.moff + xlrec.nmembers > self.checkpoint.nextMultiOffset {
            self.checkpoint.nextMultiOffset = xlrec.moff + xlrec.nmembers;
            self.checkpoint_modified = true;
        }
        let max_mbr_xid = xlrec.members.iter().fold(0u32, |acc, mbr| {
            if mbr.xid.wrapping_sub(acc) as i32 > 0 {
                mbr.xid
            } else {
                acc
            }
        });

        if self.checkpoint.update_next_xid(max_mbr_xid) {
            self.checkpoint_modified = true;
        }
        Ok(())
    }

    fn ingest_multixact_truncate_record(
        &mut self,
<<<<<<< HEAD
        modification: &mut DatadirModification<LayeredTimeline>,
=======
        modification: &mut DatadirModification,
>>>>>>> d48177d0
        xlrec: &XlMultiXactTruncate,
    ) -> Result<()> {
        self.checkpoint.oldestMulti = xlrec.end_trunc_off;
        self.checkpoint.oldestMultiDB = xlrec.oldest_multi_db;
        self.checkpoint_modified = true;

        // PerformMembersTruncation
        let maxsegment: i32 = mx_offset_to_member_segment(pg_constants::MAX_MULTIXACT_OFFSET);
        let startsegment: i32 = mx_offset_to_member_segment(xlrec.start_trunc_memb);
        let endsegment: i32 = mx_offset_to_member_segment(xlrec.end_trunc_memb);
        let mut segment: i32 = startsegment;

        // Delete all the segments except the last one. The last segment can still
        // contain, possibly partially, valid data.
        while segment != endsegment {
            modification.drop_slru_segment(SlruKind::MultiXactMembers, segment as u32)?;

            /* move to next segment, handling wraparound correctly */
            if segment == maxsegment {
                segment = 0;
            } else {
                segment += 1;
            }
        }

        // Truncate offsets
        // FIXME: this did not handle wraparound correctly

        Ok(())
    }

    fn ingest_relmap_page(
        &mut self,
<<<<<<< HEAD
        modification: &mut DatadirModification<LayeredTimeline>,
=======
        modification: &mut DatadirModification,
>>>>>>> d48177d0
        xlrec: &XlRelmapUpdate,
        decoded: &DecodedWALRecord,
    ) -> Result<()> {
        let mut buf = decoded.record.clone();
        buf.advance(decoded.main_data_offset);
        // skip xl_relmap_update
        buf.advance(12);

        modification.put_relmap_file(xlrec.tsid, xlrec.dbid, Bytes::copy_from_slice(&buf[..]))?;

        Ok(())
    }

    fn put_rel_creation(
        &mut self,
<<<<<<< HEAD
        modification: &mut DatadirModification<LayeredTimeline>,
=======
        modification: &mut DatadirModification,
>>>>>>> d48177d0
        rel: RelTag,
    ) -> Result<()> {
        modification.put_rel_creation(rel, 0)?;
        Ok(())
    }

    fn put_rel_page_image(
        &mut self,
<<<<<<< HEAD
        modification: &mut DatadirModification<LayeredTimeline>,
=======
        modification: &mut DatadirModification,
>>>>>>> d48177d0
        rel: RelTag,
        blknum: BlockNumber,
        img: Bytes,
    ) -> Result<()> {
        self.handle_rel_extend(modification, rel, blknum)?;
        modification.put_rel_page_image(rel, blknum, img)?;
        Ok(())
    }

    fn put_rel_wal_record(
        &mut self,
<<<<<<< HEAD
        modification: &mut DatadirModification<LayeredTimeline>,
=======
        modification: &mut DatadirModification,
>>>>>>> d48177d0
        rel: RelTag,
        blknum: BlockNumber,
        rec: ZenithWalRecord,
    ) -> Result<()> {
        self.handle_rel_extend(modification, rel, blknum)?;
        modification.put_rel_wal_record(rel, blknum, rec)?;
        Ok(())
    }

    fn put_rel_truncation(
        &mut self,
<<<<<<< HEAD
        modification: &mut DatadirModification<LayeredTimeline>,
=======
        modification: &mut DatadirModification,
>>>>>>> d48177d0
        rel: RelTag,
        nblocks: BlockNumber,
    ) -> Result<()> {
        modification.put_rel_truncation(rel, nblocks)?;
        Ok(())
    }

<<<<<<< HEAD
    fn put_rel_drop(
        &mut self,
        modification: &mut DatadirModification<LayeredTimeline>,
        rel: RelTag,
    ) -> Result<()> {
=======
    fn put_rel_drop(&mut self, modification: &mut DatadirModification, rel: RelTag) -> Result<()> {
>>>>>>> d48177d0
        modification.put_rel_drop(rel)?;
        Ok(())
    }

    fn get_relsize(&mut self, rel: RelTag, lsn: Lsn) -> Result<BlockNumber> {
        let nblocks = if !self.timeline.get_rel_exists(rel, lsn)? {
            0
        } else {
            self.timeline.get_rel_size(rel, lsn)?
        };
        Ok(nblocks)
    }

    fn handle_rel_extend(
        &mut self,
<<<<<<< HEAD
        modification: &mut DatadirModification<LayeredTimeline>,
=======
        modification: &mut DatadirModification,
>>>>>>> d48177d0
        rel: RelTag,
        blknum: BlockNumber,
    ) -> Result<()> {
        let new_nblocks = blknum + 1;
        // Check if the relation exists. We implicitly create relations on first
        // record.
        // TODO: would be nice if to be more explicit about it
        let last_lsn = modification.lsn;
        let old_nblocks = if !self.timeline.get_rel_exists(rel, last_lsn)? {
            // create it with 0 size initially, the logic below will extend it
            modification.put_rel_creation(rel, 0)?;
            0
        } else {
            self.timeline.get_rel_size(rel, last_lsn)?
        };

        if new_nblocks > old_nblocks {
            //info!("extending {} {} to {}", rel, old_nblocks, new_nblocks);
            modification.put_rel_extend(rel, new_nblocks)?;

            // fill the gap with zeros
            for gap_blknum in old_nblocks..blknum {
                modification.put_rel_page_image(rel, gap_blknum, ZERO_PAGE.clone())?;
            }
        }
        Ok(())
    }

    fn put_slru_page_image(
        &mut self,
<<<<<<< HEAD
        modification: &mut DatadirModification<LayeredTimeline>,
=======
        modification: &mut DatadirModification,
>>>>>>> d48177d0
        kind: SlruKind,
        segno: u32,
        blknum: BlockNumber,
        img: Bytes,
    ) -> Result<()> {
        self.handle_slru_extend(modification, kind, segno, blknum)?;
        modification.put_slru_page_image(kind, segno, blknum, img)?;
        Ok(())
    }

    fn handle_slru_extend(
        &mut self,
<<<<<<< HEAD
        modification: &mut DatadirModification<LayeredTimeline>,
=======
        modification: &mut DatadirModification,
>>>>>>> d48177d0
        kind: SlruKind,
        segno: u32,
        blknum: BlockNumber,
    ) -> Result<()> {
        // we don't use a cache for this like we do for relations. SLRUS are explcitly
        // extended with ZEROPAGE records, not with commit records, so it happens
        // a lot less frequently.

        let new_nblocks = blknum + 1;
        // Check if the relation exists. We implicitly create relations on first
        // record.
        // TODO: would be nice if to be more explicit about it
        let last_lsn = self.timeline.get_last_record_lsn();
        let old_nblocks = if !self
            .timeline
            .get_slru_segment_exists(kind, segno, last_lsn)?
        {
            // create it with 0 size initially, the logic below will extend it
            modification.put_slru_segment_creation(kind, segno, 0)?;
            0
        } else {
            self.timeline.get_slru_segment_size(kind, segno, last_lsn)?
        };

        if new_nblocks > old_nblocks {
            trace!(
                "extending SLRU {:?} seg {} from {} to {} blocks",
                kind,
                segno,
                old_nblocks,
                new_nblocks
            );
            modification.put_slru_extend(kind, segno, new_nblocks)?;

            // fill the gap with zeros
            for gap_blknum in old_nblocks..blknum {
                modification.put_slru_page_image(kind, segno, gap_blknum, ZERO_PAGE.clone())?;
            }
        }
        Ok(())
    }
}

///
/// Tests that should work the same with any Repository/Timeline implementation.
///
#[allow(clippy::bool_assert_comparison)]
#[cfg(test)]
mod tests {
    use super::*;
<<<<<<< HEAD
    use crate::layered_repository::repo_harness::*;
    use crate::pgdatadir_mapping::create_test_timeline;
    use postgres_ffi::pg_constants;
=======
    use crate::layered_repository::Timeline;
    use crate::pgdatadir_mapping::create_test_timeline;
    use crate::repository::repo_harness::*;
    use postgres_ffi::v14::xlog_utils::SIZEOF_CHECKPOINT;
    use postgres_ffi::RELSEG_SIZE;
>>>>>>> d48177d0

    /// Arbitrary relation tag, for testing.
    const TESTREL_A: RelTag = RelTag {
        spcnode: 0,
        dbnode: 111,
        relnode: 1000,
        forknum: 0,
    };

<<<<<<< HEAD
    fn assert_current_logical_size(_timeline: &LayeredTimeline, _lsn: Lsn) {
=======
    fn assert_current_logical_size(_timeline: &Timeline, _lsn: Lsn) {
>>>>>>> d48177d0
        // TODO
    }

    static ZERO_CHECKPOINT: Bytes = Bytes::from_static(&[0u8; SIZEOF_CHECKPOINT]);

<<<<<<< HEAD
    fn init_walingest_test(tline: &LayeredTimeline) -> Result<WalIngest> {
=======
    fn init_walingest_test(tline: &Timeline) -> Result<WalIngest> {
>>>>>>> d48177d0
        let mut m = tline.begin_modification(Lsn(0x10));
        m.put_checkpoint(ZERO_CHECKPOINT.clone())?;
        m.put_relmap_file(0, 111, Bytes::from(""))?; // dummy relmapper file
        m.commit()?;
        let walingest = WalIngest::new(tline, Lsn(0x10))?;

        Ok(walingest)
    }

    #[test]
    fn test_relsize() -> Result<()> {
        let mut repo = RepoHarness::create("test_relsize")?.load();
        let tline = create_test_timeline(&mut repo, TIMELINE_ID)?;
        let mut walingest = init_walingest_test(&*tline)?;

        let mut m = tline.begin_modification(Lsn(0x20));
        walingest.put_rel_creation(&mut m, TESTREL_A)?;
        walingest.put_rel_page_image(&mut m, TESTREL_A, 0, TEST_IMG("foo blk 0 at 2"))?;
        m.commit()?;
        let mut m = tline.begin_modification(Lsn(0x30));
        walingest.put_rel_page_image(&mut m, TESTREL_A, 0, TEST_IMG("foo blk 0 at 3"))?;
        m.commit()?;
        let mut m = tline.begin_modification(Lsn(0x40));
        walingest.put_rel_page_image(&mut m, TESTREL_A, 1, TEST_IMG("foo blk 1 at 4"))?;
        m.commit()?;
        let mut m = tline.begin_modification(Lsn(0x50));
        walingest.put_rel_page_image(&mut m, TESTREL_A, 2, TEST_IMG("foo blk 2 at 5"))?;
        m.commit()?;

        assert_current_logical_size(&*tline, Lsn(0x50));

        // The relation was created at LSN 2, not visible at LSN 1 yet.
        assert_eq!(tline.get_rel_exists(TESTREL_A, Lsn(0x10))?, false);
        assert!(tline.get_rel_size(TESTREL_A, Lsn(0x10)).is_err());

        assert_eq!(tline.get_rel_exists(TESTREL_A, Lsn(0x20))?, true);
        assert_eq!(tline.get_rel_size(TESTREL_A, Lsn(0x20))?, 1);
        assert_eq!(tline.get_rel_size(TESTREL_A, Lsn(0x50))?, 3);

        // Check page contents at each LSN
        assert_eq!(
            tline.get_rel_page_at_lsn(TESTREL_A, 0, Lsn(0x20))?,
            TEST_IMG("foo blk 0 at 2")
        );

        assert_eq!(
            tline.get_rel_page_at_lsn(TESTREL_A, 0, Lsn(0x30))?,
            TEST_IMG("foo blk 0 at 3")
        );

        assert_eq!(
            tline.get_rel_page_at_lsn(TESTREL_A, 0, Lsn(0x40))?,
            TEST_IMG("foo blk 0 at 3")
        );
        assert_eq!(
            tline.get_rel_page_at_lsn(TESTREL_A, 1, Lsn(0x40))?,
            TEST_IMG("foo blk 1 at 4")
        );

        assert_eq!(
            tline.get_rel_page_at_lsn(TESTREL_A, 0, Lsn(0x50))?,
            TEST_IMG("foo blk 0 at 3")
        );
        assert_eq!(
            tline.get_rel_page_at_lsn(TESTREL_A, 1, Lsn(0x50))?,
            TEST_IMG("foo blk 1 at 4")
        );
        assert_eq!(
            tline.get_rel_page_at_lsn(TESTREL_A, 2, Lsn(0x50))?,
            TEST_IMG("foo blk 2 at 5")
        );

        // Truncate last block
        let mut m = tline.begin_modification(Lsn(0x60));
        walingest.put_rel_truncation(&mut m, TESTREL_A, 2)?;
        m.commit()?;
        assert_current_logical_size(&*tline, Lsn(0x60));

        // Check reported size and contents after truncation
        assert_eq!(tline.get_rel_size(TESTREL_A, Lsn(0x60))?, 2);
        assert_eq!(
            tline.get_rel_page_at_lsn(TESTREL_A, 0, Lsn(0x60))?,
            TEST_IMG("foo blk 0 at 3")
        );
        assert_eq!(
            tline.get_rel_page_at_lsn(TESTREL_A, 1, Lsn(0x60))?,
            TEST_IMG("foo blk 1 at 4")
        );

        // should still see the truncated block with older LSN
        assert_eq!(tline.get_rel_size(TESTREL_A, Lsn(0x50))?, 3);
        assert_eq!(
            tline.get_rel_page_at_lsn(TESTREL_A, 2, Lsn(0x50))?,
            TEST_IMG("foo blk 2 at 5")
        );

        // Truncate to zero length
        let mut m = tline.begin_modification(Lsn(0x68));
        walingest.put_rel_truncation(&mut m, TESTREL_A, 0)?;
        m.commit()?;
        assert_eq!(tline.get_rel_size(TESTREL_A, Lsn(0x68))?, 0);

        // Extend from 0 to 2 blocks, leaving a gap
        let mut m = tline.begin_modification(Lsn(0x70));
        walingest.put_rel_page_image(&mut m, TESTREL_A, 1, TEST_IMG("foo blk 1"))?;
        m.commit()?;
        assert_eq!(tline.get_rel_size(TESTREL_A, Lsn(0x70))?, 2);
        assert_eq!(
            tline.get_rel_page_at_lsn(TESTREL_A, 0, Lsn(0x70))?,
            ZERO_PAGE
        );
        assert_eq!(
            tline.get_rel_page_at_lsn(TESTREL_A, 1, Lsn(0x70))?,
            TEST_IMG("foo blk 1")
        );

        // Extend a lot more, leaving a big gap that spans across segments
        let mut m = tline.begin_modification(Lsn(0x80));
        walingest.put_rel_page_image(&mut m, TESTREL_A, 1500, TEST_IMG("foo blk 1500"))?;
        m.commit()?;
        assert_eq!(tline.get_rel_size(TESTREL_A, Lsn(0x80))?, 1501);
        for blk in 2..1500 {
            assert_eq!(
                tline.get_rel_page_at_lsn(TESTREL_A, blk, Lsn(0x80))?,
                ZERO_PAGE
            );
        }
        assert_eq!(
            tline.get_rel_page_at_lsn(TESTREL_A, 1500, Lsn(0x80))?,
            TEST_IMG("foo blk 1500")
        );

        Ok(())
    }

    // Test what happens if we dropped a relation
    // and then created it again within the same layer.
    #[test]
    fn test_drop_extend() -> Result<()> {
        let mut repo = RepoHarness::create("test_drop_extend")?.load();
        let tline = create_test_timeline(&mut repo, TIMELINE_ID)?;
        let mut walingest = init_walingest_test(&*tline)?;

        let mut m = tline.begin_modification(Lsn(0x20));
        walingest.put_rel_page_image(&mut m, TESTREL_A, 0, TEST_IMG("foo blk 0 at 2"))?;
        m.commit()?;

        // Check that rel exists and size is correct
        assert_eq!(tline.get_rel_exists(TESTREL_A, Lsn(0x20))?, true);
        assert_eq!(tline.get_rel_size(TESTREL_A, Lsn(0x20))?, 1);

        // Drop rel
        let mut m = tline.begin_modification(Lsn(0x30));
        walingest.put_rel_drop(&mut m, TESTREL_A)?;
        m.commit()?;

        // Check that rel is not visible anymore
        assert_eq!(tline.get_rel_exists(TESTREL_A, Lsn(0x30))?, false);

        // FIXME: should fail
        //assert!(tline.get_rel_size(TESTREL_A, Lsn(0x30))?.is_none());

        // Re-create it
        let mut m = tline.begin_modification(Lsn(0x40));
        walingest.put_rel_page_image(&mut m, TESTREL_A, 0, TEST_IMG("foo blk 0 at 4"))?;
        m.commit()?;

        // Check that rel exists and size is correct
        assert_eq!(tline.get_rel_exists(TESTREL_A, Lsn(0x40))?, true);
        assert_eq!(tline.get_rel_size(TESTREL_A, Lsn(0x40))?, 1);

        Ok(())
    }

    // Test what happens if we truncated a relation
    // so that one of its segments was dropped
    // and then extended it again within the same layer.
    #[test]
    fn test_truncate_extend() -> Result<()> {
        let mut repo = RepoHarness::create("test_truncate_extend")?.load();
        let tline = create_test_timeline(&mut repo, TIMELINE_ID)?;
        let mut walingest = init_walingest_test(&*tline)?;

        // Create a 20 MB relation (the size is arbitrary)
        let relsize = 20 * 1024 * 1024 / 8192;
        let mut m = tline.begin_modification(Lsn(0x20));
        for blkno in 0..relsize {
            let data = format!("foo blk {} at {}", blkno, Lsn(0x20));
            walingest.put_rel_page_image(&mut m, TESTREL_A, blkno, TEST_IMG(&data))?;
        }
        m.commit()?;

        // The relation was created at LSN 20, not visible at LSN 1 yet.
        assert_eq!(tline.get_rel_exists(TESTREL_A, Lsn(0x10))?, false);
        assert!(tline.get_rel_size(TESTREL_A, Lsn(0x10)).is_err());

        assert_eq!(tline.get_rel_exists(TESTREL_A, Lsn(0x20))?, true);
        assert_eq!(tline.get_rel_size(TESTREL_A, Lsn(0x20))?, relsize);

        // Check relation content
        for blkno in 0..relsize {
            let lsn = Lsn(0x20);
            let data = format!("foo blk {} at {}", blkno, lsn);
            assert_eq!(
                tline.get_rel_page_at_lsn(TESTREL_A, blkno, lsn)?,
                TEST_IMG(&data)
            );
        }

        // Truncate relation so that second segment was dropped
        // - only leave one page
        let mut m = tline.begin_modification(Lsn(0x60));
        walingest.put_rel_truncation(&mut m, TESTREL_A, 1)?;
        m.commit()?;

        // Check reported size and contents after truncation
        assert_eq!(tline.get_rel_size(TESTREL_A, Lsn(0x60))?, 1);

        for blkno in 0..1 {
            let lsn = Lsn(0x20);
            let data = format!("foo blk {} at {}", blkno, lsn);
            assert_eq!(
                tline.get_rel_page_at_lsn(TESTREL_A, blkno, Lsn(0x60))?,
                TEST_IMG(&data)
            );
        }

        // should still see all blocks with older LSN
        assert_eq!(tline.get_rel_size(TESTREL_A, Lsn(0x50))?, relsize);
        for blkno in 0..relsize {
            let lsn = Lsn(0x20);
            let data = format!("foo blk {} at {}", blkno, lsn);
            assert_eq!(
                tline.get_rel_page_at_lsn(TESTREL_A, blkno, Lsn(0x50))?,
                TEST_IMG(&data)
            );
        }

        // Extend relation again.
        // Add enough blocks to create second segment
        let lsn = Lsn(0x80);
        let mut m = tline.begin_modification(lsn);
        for blkno in 0..relsize {
            let data = format!("foo blk {} at {}", blkno, lsn);
            walingest.put_rel_page_image(&mut m, TESTREL_A, blkno, TEST_IMG(&data))?;
        }
        m.commit()?;

        assert_eq!(tline.get_rel_exists(TESTREL_A, Lsn(0x80))?, true);
        assert_eq!(tline.get_rel_size(TESTREL_A, Lsn(0x80))?, relsize);
        // Check relation content
        for blkno in 0..relsize {
            let lsn = Lsn(0x80);
            let data = format!("foo blk {} at {}", blkno, lsn);
            assert_eq!(
                tline.get_rel_page_at_lsn(TESTREL_A, blkno, Lsn(0x80))?,
                TEST_IMG(&data)
            );
        }

        Ok(())
    }

    /// Test get_relsize() and truncation with a file larger than 1 GB, so that it's
    /// split into multiple 1 GB segments in Postgres.
    #[test]
    fn test_large_rel() -> Result<()> {
        let mut repo = RepoHarness::create("test_large_rel")?.load();
        let tline = create_test_timeline(&mut repo, TIMELINE_ID)?;
        let mut walingest = init_walingest_test(&*tline)?;

        let mut lsn = 0x10;
        for blknum in 0..RELSEG_SIZE + 1 {
            lsn += 0x10;
            let mut m = tline.begin_modification(Lsn(lsn));
            let img = TEST_IMG(&format!("foo blk {} at {}", blknum, Lsn(lsn)));
            walingest.put_rel_page_image(&mut m, TESTREL_A, blknum as BlockNumber, img)?;
            m.commit()?;
        }

        assert_current_logical_size(&*tline, Lsn(lsn));

        assert_eq!(tline.get_rel_size(TESTREL_A, Lsn(lsn))?, RELSEG_SIZE + 1);

        // Truncate one block
        lsn += 0x10;
        let mut m = tline.begin_modification(Lsn(lsn));
        walingest.put_rel_truncation(&mut m, TESTREL_A, RELSEG_SIZE)?;
        m.commit()?;
        assert_eq!(tline.get_rel_size(TESTREL_A, Lsn(lsn))?, RELSEG_SIZE);
        assert_current_logical_size(&*tline, Lsn(lsn));

        // Truncate another block
        lsn += 0x10;
        let mut m = tline.begin_modification(Lsn(lsn));
        walingest.put_rel_truncation(&mut m, TESTREL_A, RELSEG_SIZE - 1)?;
        m.commit()?;
        assert_eq!(tline.get_rel_size(TESTREL_A, Lsn(lsn))?, RELSEG_SIZE - 1);
        assert_current_logical_size(&*tline, Lsn(lsn));

        // Truncate to 1500, and then truncate all the way down to 0, one block at a time
        // This tests the behavior at segment boundaries
        let mut size: i32 = 3000;
        while size >= 0 {
            lsn += 0x10;
            let mut m = tline.begin_modification(Lsn(lsn));
            walingest.put_rel_truncation(&mut m, TESTREL_A, size as BlockNumber)?;
            m.commit()?;
            assert_eq!(
                tline.get_rel_size(TESTREL_A, Lsn(lsn))?,
                size as BlockNumber
            );

            size -= 1;
        }
        assert_current_logical_size(&*tline, Lsn(lsn));

        Ok(())
    }
}<|MERGE_RESOLUTION|>--- conflicted
+++ resolved
@@ -30,14 +30,9 @@
 use bytes::{Buf, Bytes, BytesMut};
 use tracing::*;
 
-<<<<<<< HEAD
-use crate::layered_repository::LayeredTimeline;
-=======
 use crate::layered_repository::Timeline;
->>>>>>> d48177d0
 use crate::pgdatadir_mapping::*;
 use crate::reltag::{RelTag, SlruKind};
-use crate::repository::Timeline;
 use crate::walrecord::*;
 use postgres_ffi::v14::nonrelfile_utils::mx_offset_to_member_segment;
 use postgres_ffi::v14::pg_constants;
@@ -50,22 +45,14 @@
 static ZERO_PAGE: Bytes = Bytes::from_static(&[0u8; 8192]);
 
 pub struct WalIngest<'a> {
-<<<<<<< HEAD
-    timeline: &'a LayeredTimeline,
-=======
     timeline: &'a Timeline,
->>>>>>> d48177d0
 
     checkpoint: CheckPoint,
     checkpoint_modified: bool,
 }
 
 impl<'a> WalIngest<'a> {
-<<<<<<< HEAD
-    pub fn new(timeline: &LayeredTimeline, startpoint: Lsn) -> Result<WalIngest> {
-=======
     pub fn new(timeline: &Timeline, startpoint: Lsn) -> Result<WalIngest> {
->>>>>>> d48177d0
         // Fetch the latest checkpoint into memory, so that we can compare with it
         // quickly in `ingest_record` and update it when it changes.
         let checkpoint_bytes = timeline.get_checkpoint(startpoint)?;
@@ -91,11 +78,7 @@
         &mut self,
         recdata: Bytes,
         lsn: Lsn,
-<<<<<<< HEAD
-        modification: &mut DatadirModification<LayeredTimeline>,
-=======
-        modification: &mut DatadirModification,
->>>>>>> d48177d0
+        modification: &mut DatadirModification,
         decoded: &mut DecodedWALRecord,
     ) -> Result<()> {
         modification.lsn = lsn;
@@ -284,11 +267,7 @@
 
     fn ingest_decoded_block(
         &mut self,
-<<<<<<< HEAD
-        modification: &mut DatadirModification<LayeredTimeline>,
-=======
-        modification: &mut DatadirModification,
->>>>>>> d48177d0
+        modification: &mut DatadirModification,
         lsn: Lsn,
         decoded: &DecodedWALRecord,
         blk: &DecodedBkpBlock,
@@ -348,11 +327,7 @@
     fn ingest_heapam_record(
         &mut self,
         buf: &mut Bytes,
-<<<<<<< HEAD
-        modification: &mut DatadirModification<LayeredTimeline>,
-=======
-        modification: &mut DatadirModification,
->>>>>>> d48177d0
+        modification: &mut DatadirModification,
         decoded: &mut DecodedWALRecord,
     ) -> Result<()> {
         // Handle VM bit updates that are implicitly part of heap records.
@@ -496,11 +471,7 @@
     /// Subroutine of ingest_record(), to handle an XLOG_DBASE_CREATE record.
     fn ingest_xlog_dbase_create(
         &mut self,
-<<<<<<< HEAD
-        modification: &mut DatadirModification<LayeredTimeline>,
-=======
-        modification: &mut DatadirModification,
->>>>>>> d48177d0
+        modification: &mut DatadirModification,
         rec: &XlCreateDatabase,
     ) -> Result<()> {
         let db_id = rec.db_id;
@@ -567,11 +538,7 @@
 
     fn ingest_xlog_smgr_create(
         &mut self,
-<<<<<<< HEAD
-        modification: &mut DatadirModification<LayeredTimeline>,
-=======
-        modification: &mut DatadirModification,
->>>>>>> d48177d0
+        modification: &mut DatadirModification,
         rec: &XlSmgrCreate,
     ) -> Result<()> {
         let rel = RelTag {
@@ -589,11 +556,7 @@
     /// This is the same logic as in PostgreSQL's smgr_redo() function.
     fn ingest_xlog_smgr_truncate(
         &mut self,
-<<<<<<< HEAD
-        modification: &mut DatadirModification<LayeredTimeline>,
-=======
-        modification: &mut DatadirModification,
->>>>>>> d48177d0
+        modification: &mut DatadirModification,
         rec: &XlSmgrTruncate,
     ) -> Result<()> {
         let spcnode = rec.rnode.spcnode;
@@ -658,11 +621,7 @@
     ///
     fn ingest_xact_record(
         &mut self,
-<<<<<<< HEAD
-        modification: &mut DatadirModification<LayeredTimeline>,
-=======
-        modification: &mut DatadirModification,
->>>>>>> d48177d0
+        modification: &mut DatadirModification,
         parsed: &XlXactParsedRecord,
         is_commit: bool,
     ) -> Result<()> {
@@ -731,11 +690,7 @@
 
     fn ingest_clog_truncate_record(
         &mut self,
-<<<<<<< HEAD
-        modification: &mut DatadirModification<LayeredTimeline>,
-=======
-        modification: &mut DatadirModification,
->>>>>>> d48177d0
+        modification: &mut DatadirModification,
         xlrec: &XlClogTruncate,
     ) -> Result<()> {
         info!(
@@ -793,11 +748,7 @@
 
     fn ingest_multixact_create_record(
         &mut self,
-<<<<<<< HEAD
-        modification: &mut DatadirModification<LayeredTimeline>,
-=======
-        modification: &mut DatadirModification,
->>>>>>> d48177d0
+        modification: &mut DatadirModification,
         xlrec: &XlMultiXactCreate,
     ) -> Result<()> {
         // Create WAL record for updating the multixact-offsets page
@@ -876,11 +827,7 @@
 
     fn ingest_multixact_truncate_record(
         &mut self,
-<<<<<<< HEAD
-        modification: &mut DatadirModification<LayeredTimeline>,
-=======
-        modification: &mut DatadirModification,
->>>>>>> d48177d0
+        modification: &mut DatadirModification,
         xlrec: &XlMultiXactTruncate,
     ) -> Result<()> {
         self.checkpoint.oldestMulti = xlrec.end_trunc_off;
@@ -914,11 +861,7 @@
 
     fn ingest_relmap_page(
         &mut self,
-<<<<<<< HEAD
-        modification: &mut DatadirModification<LayeredTimeline>,
-=======
-        modification: &mut DatadirModification,
->>>>>>> d48177d0
+        modification: &mut DatadirModification,
         xlrec: &XlRelmapUpdate,
         decoded: &DecodedWALRecord,
     ) -> Result<()> {
@@ -934,11 +877,7 @@
 
     fn put_rel_creation(
         &mut self,
-<<<<<<< HEAD
-        modification: &mut DatadirModification<LayeredTimeline>,
-=======
-        modification: &mut DatadirModification,
->>>>>>> d48177d0
+        modification: &mut DatadirModification,
         rel: RelTag,
     ) -> Result<()> {
         modification.put_rel_creation(rel, 0)?;
@@ -947,11 +886,7 @@
 
     fn put_rel_page_image(
         &mut self,
-<<<<<<< HEAD
-        modification: &mut DatadirModification<LayeredTimeline>,
-=======
-        modification: &mut DatadirModification,
->>>>>>> d48177d0
+        modification: &mut DatadirModification,
         rel: RelTag,
         blknum: BlockNumber,
         img: Bytes,
@@ -963,11 +898,7 @@
 
     fn put_rel_wal_record(
         &mut self,
-<<<<<<< HEAD
-        modification: &mut DatadirModification<LayeredTimeline>,
-=======
-        modification: &mut DatadirModification,
->>>>>>> d48177d0
+        modification: &mut DatadirModification,
         rel: RelTag,
         blknum: BlockNumber,
         rec: ZenithWalRecord,
@@ -979,11 +910,7 @@
 
     fn put_rel_truncation(
         &mut self,
-<<<<<<< HEAD
-        modification: &mut DatadirModification<LayeredTimeline>,
-=======
-        modification: &mut DatadirModification,
->>>>>>> d48177d0
+        modification: &mut DatadirModification,
         rel: RelTag,
         nblocks: BlockNumber,
     ) -> Result<()> {
@@ -991,15 +918,7 @@
         Ok(())
     }
 
-<<<<<<< HEAD
-    fn put_rel_drop(
-        &mut self,
-        modification: &mut DatadirModification<LayeredTimeline>,
-        rel: RelTag,
-    ) -> Result<()> {
-=======
     fn put_rel_drop(&mut self, modification: &mut DatadirModification, rel: RelTag) -> Result<()> {
->>>>>>> d48177d0
         modification.put_rel_drop(rel)?;
         Ok(())
     }
@@ -1015,11 +934,7 @@
 
     fn handle_rel_extend(
         &mut self,
-<<<<<<< HEAD
-        modification: &mut DatadirModification<LayeredTimeline>,
-=======
-        modification: &mut DatadirModification,
->>>>>>> d48177d0
+        modification: &mut DatadirModification,
         rel: RelTag,
         blknum: BlockNumber,
     ) -> Result<()> {
@@ -1050,11 +965,7 @@
 
     fn put_slru_page_image(
         &mut self,
-<<<<<<< HEAD
-        modification: &mut DatadirModification<LayeredTimeline>,
-=======
-        modification: &mut DatadirModification,
->>>>>>> d48177d0
+        modification: &mut DatadirModification,
         kind: SlruKind,
         segno: u32,
         blknum: BlockNumber,
@@ -1067,11 +978,7 @@
 
     fn handle_slru_extend(
         &mut self,
-<<<<<<< HEAD
-        modification: &mut DatadirModification<LayeredTimeline>,
-=======
-        modification: &mut DatadirModification,
->>>>>>> d48177d0
+        modification: &mut DatadirModification,
         kind: SlruKind,
         segno: u32,
         blknum: BlockNumber,
@@ -1122,17 +1029,11 @@
 #[cfg(test)]
 mod tests {
     use super::*;
-<<<<<<< HEAD
     use crate::layered_repository::repo_harness::*;
-    use crate::pgdatadir_mapping::create_test_timeline;
-    use postgres_ffi::pg_constants;
-=======
     use crate::layered_repository::Timeline;
     use crate::pgdatadir_mapping::create_test_timeline;
-    use crate::repository::repo_harness::*;
     use postgres_ffi::v14::xlog_utils::SIZEOF_CHECKPOINT;
     use postgres_ffi::RELSEG_SIZE;
->>>>>>> d48177d0
 
     /// Arbitrary relation tag, for testing.
     const TESTREL_A: RelTag = RelTag {
@@ -1142,21 +1043,13 @@
         forknum: 0,
     };
 
-<<<<<<< HEAD
-    fn assert_current_logical_size(_timeline: &LayeredTimeline, _lsn: Lsn) {
-=======
     fn assert_current_logical_size(_timeline: &Timeline, _lsn: Lsn) {
->>>>>>> d48177d0
         // TODO
     }
 
     static ZERO_CHECKPOINT: Bytes = Bytes::from_static(&[0u8; SIZEOF_CHECKPOINT]);
 
-<<<<<<< HEAD
-    fn init_walingest_test(tline: &LayeredTimeline) -> Result<WalIngest> {
-=======
     fn init_walingest_test(tline: &Timeline) -> Result<WalIngest> {
->>>>>>> d48177d0
         let mut m = tline.begin_modification(Lsn(0x10));
         m.put_checkpoint(ZERO_CHECKPOINT.clone())?;
         m.put_relmap_file(0, 111, Bytes::from(""))?; // dummy relmapper file
@@ -1168,8 +1061,8 @@
 
     #[test]
     fn test_relsize() -> Result<()> {
-        let mut repo = RepoHarness::create("test_relsize")?.load();
-        let tline = create_test_timeline(&mut repo, TIMELINE_ID)?;
+        let repo = RepoHarness::create("test_relsize")?.load();
+        let tline = create_test_timeline(&repo, TIMELINE_ID)?;
         let mut walingest = init_walingest_test(&*tline)?;
 
         let mut m = tline.begin_modification(Lsn(0x20));
@@ -1296,8 +1189,8 @@
     // and then created it again within the same layer.
     #[test]
     fn test_drop_extend() -> Result<()> {
-        let mut repo = RepoHarness::create("test_drop_extend")?.load();
-        let tline = create_test_timeline(&mut repo, TIMELINE_ID)?;
+        let repo = RepoHarness::create("test_drop_extend")?.load();
+        let tline = create_test_timeline(&repo, TIMELINE_ID)?;
         let mut walingest = init_walingest_test(&*tline)?;
 
         let mut m = tline.begin_modification(Lsn(0x20));
@@ -1336,8 +1229,8 @@
     // and then extended it again within the same layer.
     #[test]
     fn test_truncate_extend() -> Result<()> {
-        let mut repo = RepoHarness::create("test_truncate_extend")?.load();
-        let tline = create_test_timeline(&mut repo, TIMELINE_ID)?;
+        let repo = RepoHarness::create("test_truncate_extend")?.load();
+        let tline = create_test_timeline(&repo, TIMELINE_ID)?;
         let mut walingest = init_walingest_test(&*tline)?;
 
         // Create a 20 MB relation (the size is arbitrary)
@@ -1424,8 +1317,8 @@
     /// split into multiple 1 GB segments in Postgres.
     #[test]
     fn test_large_rel() -> Result<()> {
-        let mut repo = RepoHarness::create("test_large_rel")?.load();
-        let tline = create_test_timeline(&mut repo, TIMELINE_ID)?;
+        let repo = RepoHarness::create("test_large_rel")?.load();
+        let tline = create_test_timeline(&repo, TIMELINE_ID)?;
         let mut walingest = init_walingest_test(&*tline)?;
 
         let mut lsn = 0x10;
