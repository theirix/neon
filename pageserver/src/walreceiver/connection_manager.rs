//! WAL receiver logic that ensures the pageserver gets connectected to safekeeper,
//! that contains the latest WAL to stream and this connection does not go stale.
//!
//! To achieve that, a etcd broker is used: safekepers propagate their timelines' state in it,
//! the manager subscribes for changes and accumulates those to query the one with the biggest Lsn for connection.
//! Current connection state is tracked too, to ensure it's not getting stale.
//!
//! After every connection or etcd update fetched, the state gets updated correspondingly and rechecked for the new conneciton leader,
//! then a [re]connection happens, if necessary.
//! Only WAL streaming task expects to be finished, other loops (etcd, connection management) never exit unless cancelled explicitly via the dedicated channel.

use std::{
    collections::{hash_map, HashMap},
    num::NonZeroU64,
    sync::Arc,
    time::Duration,
};

use anyhow::Context;
use chrono::{NaiveDateTime, Utc};
use etcd_broker::{
    subscription_key::SubscriptionKey, subscription_value::SkTimelineInfo, BrokerSubscription,
    BrokerUpdate, Client,
};
use tokio::select;
use tracing::*;

<<<<<<< HEAD
use crate::repository::Timeline;
use crate::walreceiver::get_etcd_client;
use crate::TimelineImpl;
=======
use crate::{
    exponential_backoff,
    repository::{Repository, Timeline},
    DEFAULT_BASE_BACKOFF_SECONDS, DEFAULT_MAX_BACKOFF_SECONDS,
};
use crate::{RepositoryImpl, TimelineImpl};
>>>>>>> e94a5ce3
use utils::{
    lsn::Lsn,
    zid::{NodeId, ZTenantTimelineId},
};

use super::{walreceiver_connection::WalConnectionStatus, TaskEvent, TaskHandle};

/// Spawns the loop to take care of the timeline's WAL streaming connection.
pub fn spawn_connection_manager_task(
    broker_loop_prefix: String,
    timeline: Arc<TimelineImpl>,
    wal_connect_timeout: Duration,
    lagging_wal_timeout: Duration,
    max_lsn_wal_lag: NonZeroU64,
) -> TaskHandle<()> {
    let mut etcd_client = get_etcd_client().clone();

    let id = ZTenantTimelineId {
        tenant_id: timeline.tenant_id,
        timeline_id: timeline.timeline_id,
    };

    TaskHandle::spawn(move |_, mut cancellation| {
        async move {
            info!("WAL receiver broker started, connecting to etcd");
            let mut walreceiver_state = WalreceiverState::new(
                timeline,
                wal_connect_timeout,
                lagging_wal_timeout,
                max_lsn_wal_lag,
            );
            loop {
                select! {
                    _ = cancellation.changed() => {
                        info!("Broker subscription init cancelled, shutting down");
                        if let Some(wal_connection) = walreceiver_state.wal_connection.take()
                        {
                            wal_connection.connection_task.shutdown().await;
                        }
                        return Ok(());
                    },

                    _ = connection_manager_loop_step(
                        &broker_loop_prefix,
                        &mut etcd_client,
                        &mut walreceiver_state,
                    ) => {},
                }
            }
        }
        .instrument(info_span!("wal_connection_manager", id = %id))
    })
}

/// Attempts to subscribe for timeline updates, pushed by safekeepers into the broker.
/// Based on the updates, desides whether to start, keep or stop a WAL receiver task.
/// If etcd subscription is cancelled, exits.
async fn connection_manager_loop_step(
    broker_prefix: &str,
    etcd_client: &mut Client,
    walreceiver_state: &mut WalreceiverState,
) {
    let id = ZTenantTimelineId {
        tenant_id: walreceiver_state.timeline.tenant_id,
        timeline_id: walreceiver_state.timeline.timeline_id,
    };

    // XXX: We never explicitly cancel etcd task, instead establishing one and never letting it go,
    // running the entire loop step as much as possible to an end.
    // The task removal happens implicitly on drop, both aborting the etcd subscription task and dropping the receiver channel end,
    // forcing the etcd subscription to exit either way.
    let mut broker_subscription =
        subscribe_for_timeline_updates(etcd_client, broker_prefix, id).await;
    info!("Subscribed for etcd timeline changes, waiting for new etcd data");

    loop {
        select! {
            broker_connection_result = &mut broker_subscription.watcher_handle => {
                cleanup_broker_connection(broker_connection_result, walreceiver_state);
                return;
            },

            Some(wal_connection_update) = async {
                match walreceiver_state.wal_connection.as_mut() {
                    Some(wal_connection) => Some(wal_connection.connection_task.next_task_event().await),
                    None => None,
                }
            } => {
                let wal_connection = walreceiver_state.wal_connection.as_mut().expect("Should have a connection, as checked by the corresponding select! guard");
                match wal_connection_update {
                    TaskEvent::Started => {
                        *walreceiver_state.wal_connection_attempts.entry(wal_connection.sk_id).or_insert(0) += 1;
                    },
                    TaskEvent::NewEvent(status) => {
                        if status.has_received_wal {
                            // Reset connection attempts here only, we know that safekeeper is healthy
                            // because it can send us a WAL update.
                            walreceiver_state.wal_connection_attempts.remove(&wal_connection.sk_id);
                        }
                        wal_connection.status = status;
                    },
                    TaskEvent::End(end_result) => {
                        match end_result {
                            Ok(()) => debug!("WAL receiving task finished"),
                            Err(e) => {
                                warn!("WAL receiving task failed: {e}");
                                // If the task failed, set the connection attempts to at least 1, to try other safekeepers.
                                let _ = *walreceiver_state.wal_connection_attempts.entry(wal_connection.sk_id).or_insert(1);
                            }
                        };
                        walreceiver_state.wal_connection = None;
                    },
                }
            },

            broker_update = broker_subscription.value_updates.recv() => {
                match broker_update {
                    Some(broker_update) => walreceiver_state.register_timeline_update(broker_update),
                    None => {
                        info!("Broker sender end was dropped, ending current broker loop step");
                        // Ensure to cancel and wait for the broker subscription task end, to log its result.
                        // Broker sender end is in the broker subscription task and its drop means abnormal task completion.
                        // First, ensure that the task is stopped (abort can be done without errors on already stopped tasks and repeated multiple times).
                        broker_subscription.watcher_handle.abort();
                        // Then, wait for the task to finish and print its result. If the task was finished before abort (which we assume in this abnormal case),
                        // a proper error message will be printed, otherwise an abortion message is printed which is ok, since we're signalled to finish anyway.
                        cleanup_broker_connection(
                            (&mut broker_subscription.watcher_handle).await,
                            walreceiver_state,
                        );
                        return;
                    }
                }
            },
        }

        // Fetch more etcd timeline updates, but limit ourselves since they may arrive quickly.
        let mut max_events_to_poll = 100_u32;
        while max_events_to_poll > 0 {
            if let Ok(broker_update) = broker_subscription.value_updates.try_recv() {
                walreceiver_state.register_timeline_update(broker_update);
                max_events_to_poll -= 1;
            } else {
                break;
            }
        }

        if let Some(new_candidate) = walreceiver_state.next_connection_candidate() {
            info!("Switching to new connection candidate: {new_candidate:?}");
            walreceiver_state
                .change_connection(
                    new_candidate.safekeeper_id,
                    new_candidate.wal_source_connstr,
                )
                .await
        }
    }
}

fn cleanup_broker_connection(
    broker_connection_result: Result<Result<(), etcd_broker::BrokerError>, tokio::task::JoinError>,
    walreceiver_state: &mut WalreceiverState,
) {
    match broker_connection_result {
        Ok(Ok(())) => info!("Broker conneciton task finished, ending current broker loop step"),
        Ok(Err(broker_error)) => warn!("Broker conneciton ended with error: {broker_error}"),
        Err(abort_error) => {
            if abort_error.is_panic() {
                error!("Broker connection panicked: {abort_error}")
            } else {
                debug!("Broker connection aborted: {abort_error}")
            }
        }
    }

    walreceiver_state.wal_stream_candidates.clear();
}

/// Endlessly try to subscribe for broker updates for a given timeline.
/// If there are no safekeepers to maintain the lease, the timeline subscription will be unavailable in the broker and the operation will fail constantly.
/// This is ok, pageservers should anyway try subscribing (with some backoff) since it's the only way they can get the timeline WAL anyway.
async fn subscribe_for_timeline_updates(
    etcd_client: &mut Client,
    broker_prefix: &str,
    id: ZTenantTimelineId,
) -> BrokerSubscription<SkTimelineInfo> {
    let mut attempt = 0;
    loop {
        exponential_backoff(
            attempt,
            DEFAULT_BASE_BACKOFF_SECONDS,
            DEFAULT_MAX_BACKOFF_SECONDS,
        )
        .await;
        attempt += 1;

        match etcd_broker::subscribe_for_json_values(
            etcd_client,
            SubscriptionKey::sk_timeline_info(broker_prefix.to_owned(), id),
        )
        .instrument(info_span!("etcd_subscription"))
        .await
        {
            Ok(new_subscription) => {
                return new_subscription;
            }
            Err(e) => {
                warn!("Attempt #{attempt}, failed to subscribe for timeline {id} updates in etcd: {e:#}");
                continue;
            }
        }
    }
}

/// All data that's needed to run endless broker loop and keep the WAL streaming connection alive, if possible.
struct WalreceiverState {
    id: ZTenantTimelineId,

    /// Use pageserver data about the timeline to filter out some of the safekeepers.
    timeline: Arc<TimelineImpl>,
    /// The timeout on the connection to safekeeper for WAL streaming.
    wal_connect_timeout: Duration,
    /// The timeout to use to determine when the current connection is "stale" and reconnect to the other one.
    lagging_wal_timeout: Duration,
    /// The Lsn lag to use to determine when the current connection is lagging to much behind and reconnect to the other one.
    max_lsn_wal_lag: NonZeroU64,
    /// Current connection to safekeeper for WAL streaming.
    wal_connection: Option<WalConnection>,
    wal_connection_attempts: HashMap<NodeId, u32>,
    /// Data about all timelines, available for connection, fetched from etcd, grouped by their corresponding safekeeper node id.
    wal_stream_candidates: HashMap<NodeId, EtcdSkTimeline>,
}

/// Current connection data.
#[derive(Debug)]
struct WalConnection {
    /// Current safekeeper pageserver is connected to for WAL streaming.
    sk_id: NodeId,
    /// Status of the connection.
    status: WalConnectionStatus,
    /// WAL streaming task handle.
    connection_task: TaskHandle<WalConnectionStatus>,
    /// Have we discovered that other safekeeper has more recent WAL than we do?
    discovered_new_wal: Option<NewCommittedWAL>,
}

/// Notion of a new committed WAL, which exists on other safekeeper.
#[derive(Debug, Clone, Copy)]
struct NewCommittedWAL {
    /// LSN of the new committed WAL.
    lsn: Lsn,
    /// When we discovered that the new committed WAL exists on other safekeeper.
    discovered_at: NaiveDateTime,
}

/// Data about the timeline to connect to, received from etcd.
#[derive(Debug)]
struct EtcdSkTimeline {
    timeline: SkTimelineInfo,
    /// Etcd generation, the bigger it is, the more up to date the timeline data is.
    etcd_version: i64,
    /// Time at which the data was fetched from etcd last time, to track the stale data.
    latest_update: NaiveDateTime,
}

impl WalreceiverState {
    fn new(
        timeline: Arc<TimelineImpl>,
        wal_connect_timeout: Duration,
        lagging_wal_timeout: Duration,
        max_lsn_wal_lag: NonZeroU64,
    ) -> Self {
        let id = ZTenantTimelineId {
            tenant_id: timeline.tenant_id,
            timeline_id: timeline.timeline_id,
        };
        Self {
            id,
            timeline,
            wal_connect_timeout,
            lagging_wal_timeout,
            max_lsn_wal_lag,
            wal_connection: None,
            wal_stream_candidates: HashMap::new(),
            wal_connection_attempts: HashMap::new(),
        }
    }

    /// Shuts down the current connection (if any) and immediately starts another one with the given connection string.
    async fn change_connection(&mut self, new_sk_id: NodeId, new_wal_source_connstr: String) {
        if let Some(old_connection) = self.wal_connection.take() {
            old_connection.connection_task.shutdown().await
        }

        let id = self.id;
        let connect_timeout = self.wal_connect_timeout;
        let connection_attempt = self
            .wal_connection_attempts
            .get(&new_sk_id)
            .copied()
            .unwrap_or(0);

        let timeline = Arc::clone(&self.timeline);
        let connection_handle = TaskHandle::spawn(move |events_sender, cancellation| {
            async move {
                exponential_backoff(
                    connection_attempt,
                    DEFAULT_BASE_BACKOFF_SECONDS,
                    DEFAULT_MAX_BACKOFF_SECONDS,
                )
                .await;
                super::walreceiver_connection::handle_walreceiver_connection(
                    timeline,
                    &new_wal_source_connstr,
                    events_sender.as_ref(),
                    cancellation,
                    connect_timeout,
                )
                .await
                .map_err(|e| format!("walreceiver connection handling failure: {e:#}"))
            }
            .instrument(info_span!("walreceiver_connection", id = %id))
        });

        let now = Utc::now().naive_utc();
        self.wal_connection = Some(WalConnection {
            sk_id: new_sk_id,
            status: WalConnectionStatus {
                is_connected: false,
                has_received_wal: false,
                latest_connection_update: now,
                latest_wal_update: now,
                streaming_lsn: None,
                commit_lsn: None,
            },
            connection_task: connection_handle,
            discovered_new_wal: None,
        });
    }

    /// Adds another etcd timeline into the state, if its more recent than the one already added there for the same key.
    fn register_timeline_update(&mut self, timeline_update: BrokerUpdate<SkTimelineInfo>) {
        match self
            .wal_stream_candidates
            .entry(timeline_update.key.node_id)
        {
            hash_map::Entry::Occupied(mut o) => {
                let existing_value = o.get_mut();
                if existing_value.etcd_version < timeline_update.etcd_version {
                    existing_value.etcd_version = timeline_update.etcd_version;
                    existing_value.timeline = timeline_update.value;
                    existing_value.latest_update = Utc::now().naive_utc();
                }
            }
            hash_map::Entry::Vacant(v) => {
                v.insert(EtcdSkTimeline {
                    timeline: timeline_update.value,
                    etcd_version: timeline_update.etcd_version,
                    latest_update: Utc::now().naive_utc(),
                });
            }
        }
    }

    /// Cleans up stale etcd records and checks the rest for the new connection candidate.
    /// Returns a new candidate, if the current state is absent or somewhat lagging, `None` otherwise.
    /// The current rules for approving new candidates:
    /// * pick a candidate different from the connected safekeeper with biggest `commit_lsn` and lowest failed connection attemps
    /// * if there's no such entry, no new candidate found, abort
    /// * otherwise check if the candidate is much better than the current one
    ///
    /// To understand exact rules for determining if the candidate is better than the current one, refer to this function's implementation.
    /// General rules are following:
    /// * if connected safekeeper is not present, pick the candidate
    /// * if we haven't received any updates for some time, pick the candidate
    /// * if the candidate commit_lsn is much higher than the current one, pick the candidate
    /// * if connected safekeeper stopped sending us new WAL which is available on other safekeeper, pick the candidate
    ///
    /// This way we ensure to keep up with the most up-to-date safekeeper and don't try to jump from one safekeeper to another too frequently.
    /// Both thresholds are configured per tenant.
    fn next_connection_candidate(&mut self) -> Option<NewWalConnectionCandidate> {
        self.cleanup_old_candidates();

        match &self.wal_connection {
            Some(existing_wal_connection) => {
                let connected_sk_node = existing_wal_connection.sk_id;

                let (new_sk_id, new_safekeeper_etcd_data, new_wal_source_connstr) =
                    self.select_connection_candidate(Some(connected_sk_node))?;

                let now = Utc::now().naive_utc();
                if let Ok(latest_interaciton) =
                    (now - existing_wal_connection.status.latest_connection_update).to_std()
                {
                    // Drop connection if we haven't received keepalive message for a while.
                    if latest_interaciton > self.wal_connect_timeout {
                        return Some(NewWalConnectionCandidate {
                            safekeeper_id: new_sk_id,
                            wal_source_connstr: new_wal_source_connstr,
                            reason: ReconnectReason::NoKeepAlives {
                                last_keep_alive: Some(
                                    existing_wal_connection.status.latest_connection_update,
                                ),
                                check_time: now,
                                threshold: self.wal_connect_timeout,
                            },
                        });
                    }
                }

                if !existing_wal_connection.status.is_connected {
                    // We haven't connected yet and we shouldn't switch until connection timeout (condition above).
                    return None;
                }

                if let Some(current_commit_lsn) = existing_wal_connection.status.commit_lsn {
                    let new_commit_lsn = new_safekeeper_etcd_data.commit_lsn.unwrap_or(Lsn(0));
                    // Check if the new candidate has much more WAL than the current one.
                    match new_commit_lsn.0.checked_sub(current_commit_lsn.0) {
                        Some(new_sk_lsn_advantage) => {
                            if new_sk_lsn_advantage >= self.max_lsn_wal_lag.get() {
                                return Some(NewWalConnectionCandidate {
                                    safekeeper_id: new_sk_id,
                                    wal_source_connstr: new_wal_source_connstr,
                                    reason: ReconnectReason::LaggingWal {
                                        current_commit_lsn,
                                        new_commit_lsn,
                                        threshold: self.max_lsn_wal_lag,
                                    },
                                });
                            }
                        }
                        None => debug!(
                            "Best SK candidate has its commit_lsn behind connected SK's commit_lsn"
                        ),
                    }
                }

                let current_lsn = match existing_wal_connection.status.streaming_lsn {
                    Some(lsn) => lsn,
                    None => self.local_timeline.get_last_record_lsn(),
                };
                let current_commit_lsn = existing_wal_connection
                    .status
                    .commit_lsn
                    .unwrap_or(current_lsn);
                let candidate_commit_lsn = new_safekeeper_etcd_data.commit_lsn.unwrap_or(Lsn(0));

                // Keep discovered_new_wal only if connected safekeeper has not caught up yet.
                let mut discovered_new_wal = existing_wal_connection
                    .discovered_new_wal
                    .filter(|new_wal| new_wal.lsn > current_commit_lsn);

                if discovered_new_wal.is_none() {
                    // Check if the new candidate has more WAL than the current one.
                    // If the new candidate has more WAL than the current one, we consider switching to the new candidate.
                    discovered_new_wal = if candidate_commit_lsn > current_commit_lsn {
                        trace!(
                            "New candidate has commit_lsn {}, higher than current_commit_lsn {}",
                            candidate_commit_lsn,
                            current_commit_lsn
                        );
                        Some(NewCommittedWAL {
                            lsn: candidate_commit_lsn,
                            discovered_at: Utc::now().naive_utc(),
                        })
                    } else {
                        None
                    };
                }

                let waiting_for_new_lsn_since = if current_lsn < current_commit_lsn {
                    // Connected safekeeper has more WAL, but we haven't received updates for some time.
                    trace!(
                        "Connected safekeeper has more WAL, but we haven't received updates for {:?}. current_lsn: {}, current_commit_lsn: {}",
                        (now - existing_wal_connection.status.latest_wal_update).to_std(),
                        current_lsn,
                        current_commit_lsn
                    );
                    Some(existing_wal_connection.status.latest_wal_update)
                } else {
                    discovered_new_wal.as_ref().map(|new_wal| {
                        // We know that new WAL is available on other safekeeper, but connected safekeeper don't have it.
                        new_wal
                            .discovered_at
                            .max(existing_wal_connection.status.latest_wal_update)
                    })
                };

                // If we haven't received any WAL updates for a while and candidate has more WAL, switch to it.
                if let Some(waiting_for_new_lsn_since) = waiting_for_new_lsn_since {
                    if let Ok(waiting_for_new_wal) = (now - waiting_for_new_lsn_since).to_std() {
                        if candidate_commit_lsn > current_commit_lsn
                            && waiting_for_new_wal > self.lagging_wal_timeout
                        {
                            return Some(NewWalConnectionCandidate {
                                safekeeper_id: new_sk_id,
                                wal_source_connstr: new_wal_source_connstr,
                                reason: ReconnectReason::NoWalTimeout {
                                    current_lsn,
                                    current_commit_lsn,
                                    candidate_commit_lsn,
                                    last_wal_interaction: Some(
                                        existing_wal_connection.status.latest_wal_update,
                                    ),
                                    check_time: now,
                                    threshold: self.lagging_wal_timeout,
                                },
                            });
                        }
                    }
                }

                self.wal_connection.as_mut().unwrap().discovered_new_wal = discovered_new_wal;
            }
            None => {
                let (new_sk_id, _, new_wal_source_connstr) =
                    self.select_connection_candidate(None)?;
                return Some(NewWalConnectionCandidate {
                    safekeeper_id: new_sk_id,
                    wal_source_connstr: new_wal_source_connstr,
                    reason: ReconnectReason::NoExistingConnection,
                });
            }
        }

        None
    }

    /// Selects the best possible candidate, based on the data collected from etcd updates about the safekeepers.
    /// Optionally, omits the given node, to support gracefully switching from a healthy safekeeper to another.
    ///
    /// The candidate that is chosen:
    /// * has fewest connection attempts from pageserver to safekeeper node (reset every time we receive a WAL message from the node)
    /// * has greatest data Lsn among the ones that are left
    ///
    /// NOTE:
    /// We evict timeline data received from etcd based on time passed since it was registered, along with its connection attempts values, but
    /// otherwise to reset the connection attempts, a successful connection to that node is needed.
    /// That won't happen now, before all nodes with less connection attempts are connected to first, which might leave the sk node with more advanced state to be ignored.
    fn select_connection_candidate(
        &self,
        node_to_omit: Option<NodeId>,
    ) -> Option<(NodeId, &SkTimelineInfo, String)> {
        let all_candidates = self
            .applicable_connection_candidates()
            .filter(|&(sk_id, _, _)| Some(sk_id) != node_to_omit)
            .collect::<Vec<_>>();

        let smallest_attempts_allowed = all_candidates
            .iter()
            .map(|(sk_id, _, _)| {
                self.wal_connection_attempts
                    .get(sk_id)
                    .copied()
                    .unwrap_or(0)
            })
            .min()?;

        all_candidates
            .into_iter()
            .filter(|(sk_id, _, _)| {
                smallest_attempts_allowed
                    >= self
                        .wal_connection_attempts
                        .get(sk_id)
                        .copied()
                        .unwrap_or(0)
            })
            .max_by_key(|(_, info, _)| info.commit_lsn)
    }

    /// Returns a list of safekeepers that have valid info and ready for connection.
    fn applicable_connection_candidates(
        &self,
    ) -> impl Iterator<Item = (NodeId, &SkTimelineInfo, String)> {
        self.wal_stream_candidates
            .iter()
<<<<<<< HEAD
            .filter(|(_, etcd_info)| {
                etcd_info.timeline.commit_lsn > Some(self.timeline.get_last_record_lsn())
            })
=======
            .filter(|(_, info)| info.timeline.commit_lsn.is_some())
>>>>>>> e94a5ce3
            .filter_map(|(sk_id, etcd_info)| {
                let info = &etcd_info.timeline;
                match wal_stream_connection_string(
                    self.id,
                    info.safekeeper_connstr.as_deref()?,
                ) {
                    Ok(connstr) => Some((*sk_id, info, connstr)),
                    Err(e) => {
                        error!("Failed to create wal receiver connection string from broker data of safekeeper node {}: {e:#}", sk_id);
                        None
                    }
                }
            })
    }

    /// Remove candidates which haven't sent etcd updates for a while.
    fn cleanup_old_candidates(&mut self) {
        let mut node_ids_to_remove = Vec::with_capacity(self.wal_stream_candidates.len());

        self.wal_stream_candidates.retain(|node_id, etcd_info| {
            if let Ok(time_since_latest_etcd_update) =
                (Utc::now().naive_utc() - etcd_info.latest_update).to_std()
            {
                let should_retain = time_since_latest_etcd_update < self.lagging_wal_timeout;
                if !should_retain {
                    node_ids_to_remove.push(*node_id);
                }
                should_retain
            } else {
                true
            }
        });

        for node_id in node_ids_to_remove {
            self.wal_connection_attempts.remove(&node_id);
        }
    }
}

#[derive(Debug, PartialEq, Eq)]
struct NewWalConnectionCandidate {
    safekeeper_id: NodeId,
    wal_source_connstr: String,
    reason: ReconnectReason,
}

/// Stores the reason why WAL connection was switched, for furter debugging purposes.
#[derive(Debug, PartialEq, Eq)]
enum ReconnectReason {
    NoExistingConnection,
    LaggingWal {
        current_commit_lsn: Lsn,
        new_commit_lsn: Lsn,
        threshold: NonZeroU64,
    },
    NoWalTimeout {
        current_lsn: Lsn,
        current_commit_lsn: Lsn,
        candidate_commit_lsn: Lsn,
        last_wal_interaction: Option<NaiveDateTime>,
        check_time: NaiveDateTime,
        threshold: Duration,
    },
    NoKeepAlives {
        last_keep_alive: Option<NaiveDateTime>,
        check_time: NaiveDateTime,
        threshold: Duration,
    },
}

fn wal_stream_connection_string(
    ZTenantTimelineId {
        tenant_id,
        timeline_id,
    }: ZTenantTimelineId,
    listen_pg_addr_str: &str,
) -> anyhow::Result<String> {
    let sk_connstr = format!("postgresql://no_user@{listen_pg_addr_str}/no_db");
    let me_conf = sk_connstr
        .parse::<postgres::config::Config>()
        .with_context(|| {
            format!("Failed to parse pageserver connection string '{sk_connstr}' as a postgres one")
        })?;
    let (host, port) = utils::connstring::connection_host_port(&me_conf);
    Ok(format!(
        "host={host} port={port} options='-c ztimelineid={timeline_id} ztenantid={tenant_id}'"
    ))
}

#[cfg(test)]
mod tests {

    use crate::layered_repository::repo_harness::{RepoHarness, TIMELINE_ID};
    use crate::repository::Repository;

    use super::*;

    #[test]
    fn no_connection_no_candidate() -> anyhow::Result<()> {
        let harness = RepoHarness::create("no_connection_no_candidate")?;
        let mut state = dummy_state(&harness);
        let now = Utc::now().naive_utc();

        let lagging_wal_timeout = chrono::Duration::from_std(state.lagging_wal_timeout)?;
        let delay_over_threshold = now - lagging_wal_timeout - lagging_wal_timeout;

        state.wal_connection = None;
        state.wal_stream_candidates = HashMap::from([
            (
                NodeId(0),
                EtcdSkTimeline {
                    timeline: SkTimelineInfo {
                        last_log_term: None,
                        flush_lsn: None,
                        commit_lsn: Some(Lsn(1)),
                        backup_lsn: None,
                        remote_consistent_lsn: None,
                        peer_horizon_lsn: None,
                        safekeeper_connstr: None,
                    },
                    etcd_version: 0,
                    latest_update: now,
                },
            ),
            (
                NodeId(1),
                EtcdSkTimeline {
                    timeline: SkTimelineInfo {
                        last_log_term: None,
                        flush_lsn: None,
                        commit_lsn: None,
                        backup_lsn: None,
                        remote_consistent_lsn: None,
                        peer_horizon_lsn: None,
                        safekeeper_connstr: Some("no commit_lsn".to_string()),
                    },
                    etcd_version: 0,
                    latest_update: now,
                },
            ),
            (
                NodeId(2),
                EtcdSkTimeline {
                    timeline: SkTimelineInfo {
                        last_log_term: None,
                        flush_lsn: None,
                        commit_lsn: None,
                        backup_lsn: None,
                        remote_consistent_lsn: None,
                        peer_horizon_lsn: None,
                        safekeeper_connstr: Some("no commit_lsn".to_string()),
                    },
                    etcd_version: 0,
                    latest_update: now,
                },
            ),
            (
                NodeId(3),
                EtcdSkTimeline {
                    timeline: SkTimelineInfo {
                        last_log_term: None,
                        flush_lsn: None,
                        commit_lsn: Some(Lsn(1 + state.max_lsn_wal_lag.get())),
                        backup_lsn: None,
                        remote_consistent_lsn: None,
                        peer_horizon_lsn: None,
                        safekeeper_connstr: None,
                    },
                    etcd_version: 0,
                    latest_update: delay_over_threshold,
                },
            ),
        ]);

        let no_candidate = state.next_connection_candidate();
        assert!(
            no_candidate.is_none(),
            "Expected no candidate selected out of non full data options, but got {no_candidate:?}"
        );

        Ok(())
    }

    #[tokio::test]
    async fn connection_no_candidate() -> anyhow::Result<()> {
        let harness = RepoHarness::create("connection_no_candidate")?;
        let mut state = dummy_state(&harness);
        let now = Utc::now().naive_utc();

        let connected_sk_id = NodeId(0);
        let current_lsn = 100_000;

        let connection_status = WalConnectionStatus {
            is_connected: true,
            has_received_wal: true,
            latest_connection_update: now,
            latest_wal_update: now,
            commit_lsn: Some(Lsn(current_lsn)),
            streaming_lsn: Some(Lsn(current_lsn)),
        };

        state.max_lsn_wal_lag = NonZeroU64::new(100).unwrap();
        state.wal_connection = Some(WalConnection {
            sk_id: connected_sk_id,
            status: connection_status.clone(),
            connection_task: TaskHandle::spawn(move |sender, _| async move {
                sender
                    .send(TaskEvent::NewEvent(connection_status.clone()))
                    .ok();
                Ok(())
            }),
            discovered_new_wal: None,
        });
        state.wal_stream_candidates = HashMap::from([
            (
                connected_sk_id,
                EtcdSkTimeline {
                    timeline: SkTimelineInfo {
                        last_log_term: None,
                        flush_lsn: None,
                        commit_lsn: Some(Lsn(current_lsn + state.max_lsn_wal_lag.get() * 2)),
                        backup_lsn: None,
                        remote_consistent_lsn: None,
                        peer_horizon_lsn: None,
                        safekeeper_connstr: Some(DUMMY_SAFEKEEPER_CONNSTR.to_string()),
                    },
                    etcd_version: 0,
                    latest_update: now,
                },
            ),
            (
                NodeId(1),
                EtcdSkTimeline {
                    timeline: SkTimelineInfo {
                        last_log_term: None,
                        flush_lsn: None,
                        commit_lsn: Some(Lsn(current_lsn)),
                        backup_lsn: None,
                        remote_consistent_lsn: None,
                        peer_horizon_lsn: None,
                        safekeeper_connstr: Some("not advanced Lsn".to_string()),
                    },
                    etcd_version: 0,
                    latest_update: now,
                },
            ),
            (
                NodeId(2),
                EtcdSkTimeline {
                    timeline: SkTimelineInfo {
                        last_log_term: None,
                        flush_lsn: None,
                        commit_lsn: Some(Lsn(current_lsn + state.max_lsn_wal_lag.get() / 2)),
                        backup_lsn: None,
                        remote_consistent_lsn: None,
                        peer_horizon_lsn: None,
                        safekeeper_connstr: Some("not enough advanced Lsn".to_string()),
                    },
                    etcd_version: 0,
                    latest_update: now,
                },
            ),
        ]);

        let no_candidate = state.next_connection_candidate();
        assert!(
            no_candidate.is_none(),
            "Expected no candidate selected out of valid options since candidate Lsn data is ignored and others' was not advanced enough, but got {no_candidate:?}"
        );

        Ok(())
    }

    #[test]
    fn no_connection_candidate() -> anyhow::Result<()> {
        let harness = RepoHarness::create("no_connection_candidate")?;
        let mut state = dummy_state(&harness);
        let now = Utc::now().naive_utc();

        state.wal_connection = None;
        state.wal_stream_candidates = HashMap::from([(
            NodeId(0),
            EtcdSkTimeline {
                timeline: SkTimelineInfo {
                    last_log_term: None,
                    flush_lsn: None,
                    commit_lsn: Some(Lsn(1 + state.max_lsn_wal_lag.get())),
                    backup_lsn: None,
                    remote_consistent_lsn: None,
                    peer_horizon_lsn: None,
                    safekeeper_connstr: Some(DUMMY_SAFEKEEPER_CONNSTR.to_string()),
                },
                etcd_version: 0,
                latest_update: now,
            },
        )]);

        let only_candidate = state
            .next_connection_candidate()
            .expect("Expected one candidate selected out of the only data option, but got none");
        assert_eq!(only_candidate.safekeeper_id, NodeId(0));
        assert_eq!(
            only_candidate.reason,
            ReconnectReason::NoExistingConnection,
            "Should select new safekeeper due to missing connection, even if there's also a lag in the wal over the threshold"
        );
        assert!(only_candidate
            .wal_source_connstr
            .contains(DUMMY_SAFEKEEPER_CONNSTR));

        let selected_lsn = 100_000;
        state.wal_stream_candidates = HashMap::from([
            (
                NodeId(0),
                EtcdSkTimeline {
                    timeline: SkTimelineInfo {
                        last_log_term: None,
                        flush_lsn: None,
                        commit_lsn: Some(Lsn(selected_lsn - 100)),
                        backup_lsn: None,
                        remote_consistent_lsn: None,
                        peer_horizon_lsn: None,
                        safekeeper_connstr: Some("smaller commit_lsn".to_string()),
                    },
                    etcd_version: 0,
                    latest_update: now,
                },
            ),
            (
                NodeId(1),
                EtcdSkTimeline {
                    timeline: SkTimelineInfo {
                        last_log_term: None,
                        flush_lsn: None,
                        commit_lsn: Some(Lsn(selected_lsn)),
                        backup_lsn: None,
                        remote_consistent_lsn: None,
                        peer_horizon_lsn: None,
                        safekeeper_connstr: Some(DUMMY_SAFEKEEPER_CONNSTR.to_string()),
                    },
                    etcd_version: 0,
                    latest_update: now,
                },
            ),
            (
                NodeId(2),
                EtcdSkTimeline {
                    timeline: SkTimelineInfo {
                        last_log_term: None,
                        flush_lsn: None,
                        commit_lsn: Some(Lsn(selected_lsn + 100)),
                        backup_lsn: None,
                        remote_consistent_lsn: None,
                        peer_horizon_lsn: None,
                        safekeeper_connstr: None,
                    },
                    etcd_version: 0,
                    latest_update: now,
                },
            ),
        ]);
        let biggest_wal_candidate = state.next_connection_candidate().expect(
            "Expected one candidate selected out of multiple valid data options, but got none",
        );

        assert_eq!(biggest_wal_candidate.safekeeper_id, NodeId(1));
        assert_eq!(
            biggest_wal_candidate.reason,
            ReconnectReason::NoExistingConnection,
            "Should select new safekeeper due to missing connection, even if there's also a lag in the wal over the threshold"
        );
        assert!(biggest_wal_candidate
            .wal_source_connstr
            .contains(DUMMY_SAFEKEEPER_CONNSTR));

        Ok(())
    }

    #[tokio::test]
    async fn candidate_with_many_connection_failures() -> anyhow::Result<()> {
        let harness = RepoHarness::create("candidate_with_many_connection_failures")?;
        let mut state = dummy_state(&harness);
        let now = Utc::now().naive_utc();

        let current_lsn = Lsn(100_000).align();
        let bigger_lsn = Lsn(current_lsn.0 + 100).align();

        state.wal_connection = None;
        state.wal_stream_candidates = HashMap::from([
            (
                NodeId(0),
                EtcdSkTimeline {
                    timeline: SkTimelineInfo {
                        last_log_term: None,
                        flush_lsn: None,
                        commit_lsn: Some(bigger_lsn),
                        backup_lsn: None,
                        remote_consistent_lsn: None,
                        peer_horizon_lsn: None,
                        safekeeper_connstr: Some(DUMMY_SAFEKEEPER_CONNSTR.to_string()),
                    },
                    etcd_version: 0,
                    latest_update: now,
                },
            ),
            (
                NodeId(1),
                EtcdSkTimeline {
                    timeline: SkTimelineInfo {
                        last_log_term: None,
                        flush_lsn: None,
                        commit_lsn: Some(current_lsn),
                        backup_lsn: None,
                        remote_consistent_lsn: None,
                        peer_horizon_lsn: None,
                        safekeeper_connstr: Some(DUMMY_SAFEKEEPER_CONNSTR.to_string()),
                    },
                    etcd_version: 0,
                    latest_update: now,
                },
            ),
        ]);
        state.wal_connection_attempts = HashMap::from([(NodeId(0), 1), (NodeId(1), 0)]);

        let candidate_with_less_errors = state
            .next_connection_candidate()
            .expect("Expected one candidate selected, but got none");
        assert_eq!(
            candidate_with_less_errors.safekeeper_id,
            NodeId(1),
            "Should select the node with less connection errors"
        );

        Ok(())
    }

    #[tokio::test]
    async fn lsn_wal_over_threshhold_current_candidate() -> anyhow::Result<()> {
        let harness = RepoHarness::create("lsn_wal_over_threshcurrent_candidate")?;
        let mut state = dummy_state(&harness);
        let current_lsn = Lsn(100_000).align();
        let now = Utc::now().naive_utc();

        let connected_sk_id = NodeId(0);
        let new_lsn = Lsn(current_lsn.0 + state.max_lsn_wal_lag.get() + 1);

        let connection_status = WalConnectionStatus {
            is_connected: true,
            has_received_wal: true,
            latest_connection_update: now,
            latest_wal_update: now,
            commit_lsn: Some(current_lsn),
            streaming_lsn: Some(current_lsn),
        };

        state.wal_connection = Some(WalConnection {
            sk_id: connected_sk_id,
            status: connection_status.clone(),
            connection_task: TaskHandle::spawn(move |sender, _| async move {
                sender
                    .send(TaskEvent::NewEvent(connection_status.clone()))
                    .ok();
                Ok(())
            }),
            discovered_new_wal: None,
        });
        state.wal_stream_candidates = HashMap::from([
            (
                connected_sk_id,
                EtcdSkTimeline {
                    timeline: SkTimelineInfo {
                        last_log_term: None,
                        flush_lsn: None,
                        commit_lsn: Some(current_lsn),
                        backup_lsn: None,
                        remote_consistent_lsn: None,
                        peer_horizon_lsn: None,
                        safekeeper_connstr: Some(DUMMY_SAFEKEEPER_CONNSTR.to_string()),
                    },
                    etcd_version: 0,
                    latest_update: now,
                },
            ),
            (
                NodeId(1),
                EtcdSkTimeline {
                    timeline: SkTimelineInfo {
                        last_log_term: None,
                        flush_lsn: None,
                        commit_lsn: Some(new_lsn),
                        backup_lsn: None,
                        remote_consistent_lsn: None,
                        peer_horizon_lsn: None,
                        safekeeper_connstr: Some("advanced by Lsn safekeeper".to_string()),
                    },
                    etcd_version: 0,
                    latest_update: now,
                },
            ),
        ]);

        let over_threshcurrent_candidate = state.next_connection_candidate().expect(
            "Expected one candidate selected out of multiple valid data options, but got none",
        );

        assert_eq!(over_threshcurrent_candidate.safekeeper_id, NodeId(1));
        assert_eq!(
            over_threshcurrent_candidate.reason,
            ReconnectReason::LaggingWal {
                current_commit_lsn: current_lsn,
                new_commit_lsn: new_lsn,
                threshold: state.max_lsn_wal_lag
            },
            "Should select bigger WAL safekeeper if it starts to lag enough"
        );
        assert!(over_threshcurrent_candidate
            .wal_source_connstr
            .contains("advanced by Lsn safekeeper"));

        Ok(())
    }

    #[tokio::test]
    async fn timeout_connection_threshhold_current_candidate() -> anyhow::Result<()> {
        let harness = RepoHarness::create("timeout_connection_threshhold_current_candidate")?;
        let mut state = dummy_state(&harness);
        let current_lsn = Lsn(100_000).align();
        let now = Utc::now().naive_utc();

        let wal_connect_timeout = chrono::Duration::from_std(state.wal_connect_timeout)?;
        let time_over_threshold =
            Utc::now().naive_utc() - wal_connect_timeout - wal_connect_timeout;

        let connection_status = WalConnectionStatus {
            is_connected: true,
            has_received_wal: true,
            latest_connection_update: time_over_threshold,
            latest_wal_update: time_over_threshold,
            commit_lsn: Some(current_lsn),
            streaming_lsn: Some(current_lsn),
        };

        state.wal_connection = Some(WalConnection {
            sk_id: NodeId(1),
            status: connection_status.clone(),
            connection_task: TaskHandle::spawn(move |sender, _| async move {
                sender
                    .send(TaskEvent::NewEvent(connection_status.clone()))
                    .ok();
                Ok(())
            }),
            discovered_new_wal: None,
        });
        state.wal_stream_candidates = HashMap::from([(
            NodeId(0),
            EtcdSkTimeline {
                timeline: SkTimelineInfo {
                    last_log_term: None,
                    flush_lsn: None,
                    commit_lsn: Some(current_lsn),
                    backup_lsn: None,
                    remote_consistent_lsn: None,
                    peer_horizon_lsn: None,
                    safekeeper_connstr: Some(DUMMY_SAFEKEEPER_CONNSTR.to_string()),
                },
                etcd_version: 0,
                latest_update: now,
            },
        )]);

        let over_threshcurrent_candidate = state.next_connection_candidate().expect(
            "Expected one candidate selected out of multiple valid data options, but got none",
        );

        assert_eq!(over_threshcurrent_candidate.safekeeper_id, NodeId(0));
        match over_threshcurrent_candidate.reason {
            ReconnectReason::NoKeepAlives {
                last_keep_alive,
                threshold,
                ..
            } => {
                assert_eq!(last_keep_alive, Some(time_over_threshold));
                assert_eq!(threshold, state.lagging_wal_timeout);
            }
            unexpected => panic!("Unexpected reason: {unexpected:?}"),
        }
        assert!(over_threshcurrent_candidate
            .wal_source_connstr
            .contains(DUMMY_SAFEKEEPER_CONNSTR));

        Ok(())
    }

    #[tokio::test]
    async fn timeout_wal_over_threshhold_current_candidate() -> anyhow::Result<()> {
        let harness = RepoHarness::create("timeout_wal_over_threshhold_current_candidate")?;
        let mut state = dummy_state(&harness);
        let current_lsn = Lsn(100_000).align();
        let new_lsn = Lsn(100_100).align();
        let now = Utc::now().naive_utc();

        let lagging_wal_timeout = chrono::Duration::from_std(state.lagging_wal_timeout)?;
        let time_over_threshold =
            Utc::now().naive_utc() - lagging_wal_timeout - lagging_wal_timeout;

        let connection_status = WalConnectionStatus {
            is_connected: true,
            has_received_wal: true,
            latest_connection_update: now,
            latest_wal_update: time_over_threshold,
            commit_lsn: Some(current_lsn),
            streaming_lsn: Some(current_lsn),
        };

        state.wal_connection = Some(WalConnection {
            sk_id: NodeId(1),
            status: connection_status,
            connection_task: TaskHandle::spawn(move |_, _| async move { Ok(()) }),
            discovered_new_wal: Some(NewCommittedWAL {
                discovered_at: time_over_threshold,
                lsn: new_lsn,
            }),
        });
        state.wal_stream_candidates = HashMap::from([(
            NodeId(0),
            EtcdSkTimeline {
                timeline: SkTimelineInfo {
                    last_log_term: None,
                    flush_lsn: None,
                    commit_lsn: Some(new_lsn),
                    backup_lsn: None,
                    remote_consistent_lsn: None,
                    peer_horizon_lsn: None,
                    safekeeper_connstr: Some(DUMMY_SAFEKEEPER_CONNSTR.to_string()),
                },
                etcd_version: 0,
                latest_update: now,
            },
        )]);

        let over_threshcurrent_candidate = state.next_connection_candidate().expect(
            "Expected one candidate selected out of multiple valid data options, but got none",
        );

        assert_eq!(over_threshcurrent_candidate.safekeeper_id, NodeId(0));
        match over_threshcurrent_candidate.reason {
            ReconnectReason::NoWalTimeout {
                current_lsn,
                current_commit_lsn,
                candidate_commit_lsn,
                last_wal_interaction,
                threshold,
                ..
            } => {
                assert_eq!(current_lsn, current_lsn);
                assert_eq!(current_commit_lsn, current_lsn);
                assert_eq!(candidate_commit_lsn, new_lsn);
                assert_eq!(last_wal_interaction, Some(time_over_threshold));
                assert_eq!(threshold, state.lagging_wal_timeout);
            }
            unexpected => panic!("Unexpected reason: {unexpected:?}"),
        }
        assert!(over_threshcurrent_candidate
            .wal_source_connstr
            .contains(DUMMY_SAFEKEEPER_CONNSTR));

        Ok(())
    }

    const DUMMY_SAFEKEEPER_CONNSTR: &str = "safekeeper_connstr";

    fn dummy_state(harness: &RepoHarness) -> WalreceiverState {
        WalreceiverState {
            id: ZTenantTimelineId {
                tenant_id: harness.tenant_id,
                timeline_id: TIMELINE_ID,
            },
            timeline: harness
                .load()
                .create_empty_timeline(TIMELINE_ID, Lsn(0))
                .expect("Failed to create an empty timeline for dummy wal connection manager"),
            wal_connect_timeout: Duration::from_secs(1),
            lagging_wal_timeout: Duration::from_secs(1),
            max_lsn_wal_lag: NonZeroU64::new(1024 * 1024).unwrap(),
            wal_connection: None,
            wal_stream_candidates: HashMap::new(),
            wal_connection_attempts: HashMap::new(),
        }
    }
}<|MERGE_RESOLUTION|>--- conflicted
+++ resolved
@@ -25,18 +25,13 @@
 use tokio::select;
 use tracing::*;
 
-<<<<<<< HEAD
-use crate::repository::Timeline;
-use crate::walreceiver::get_etcd_client;
-use crate::TimelineImpl;
-=======
 use crate::{
     exponential_backoff,
-    repository::{Repository, Timeline},
     DEFAULT_BASE_BACKOFF_SECONDS, DEFAULT_MAX_BACKOFF_SECONDS,
+    repository::Timeline,
+    walreceiver::get_etcd_client,
+    TimelineImpl,
 };
-use crate::{RepositoryImpl, TimelineImpl};
->>>>>>> e94a5ce3
 use utils::{
     lsn::Lsn,
     zid::{NodeId, ZTenantTimelineId},
@@ -477,7 +472,7 @@
 
                 let current_lsn = match existing_wal_connection.status.streaming_lsn {
                     Some(lsn) => lsn,
-                    None => self.local_timeline.get_last_record_lsn(),
+                    None => self.timeline.get_last_record_lsn(),
                 };
                 let current_commit_lsn = existing_wal_connection
                     .status
@@ -615,13 +610,7 @@
     ) -> impl Iterator<Item = (NodeId, &SkTimelineInfo, String)> {
         self.wal_stream_candidates
             .iter()
-<<<<<<< HEAD
-            .filter(|(_, etcd_info)| {
-                etcd_info.timeline.commit_lsn > Some(self.timeline.get_last_record_lsn())
-            })
-=======
             .filter(|(_, info)| info.timeline.commit_lsn.is_some())
->>>>>>> e94a5ce3
             .filter_map(|(sk_id, etcd_info)| {
                 let info = &etcd_info.timeline;
                 match wal_stream_connection_string(
